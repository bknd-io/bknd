{
  "typescript.tsdk": "node_modules/typescript/lib",
  "biome.enabled": true,
  "editor.defaultFormatter": "biomejs.biome",
  "editor.codeActionsOnSave": {
    //"source.organizeImports.biome": "explicit",
<<<<<<< HEAD
    //"source.fixAll.biome": "explicit"
=======
    "source.fixAll.biome": "explicit"
>>>>>>> 5e5dc623
  },
  "typescript.preferences.importModuleSpecifier": "non-relative",
  "typescript.preferences.autoImportFileExcludePatterns": [
    "**/dist/**",
    "**/node_modules/**/dist/**",
    "**/node_modules/**/!(src|lib|esm)/**" // optional, stricter
  ],
  "typescript.preferences.includePackageJsonAutoImports": "on",
  "typescript.tsserver.watchOptions": {
    "excludeDirectories": ["**/dist", "**/node_modules/**/dist"]
  }
}<|MERGE_RESOLUTION|>--- conflicted
+++ resolved
@@ -4,11 +4,7 @@
   "editor.defaultFormatter": "biomejs.biome",
   "editor.codeActionsOnSave": {
     //"source.organizeImports.biome": "explicit",
-<<<<<<< HEAD
-    //"source.fixAll.biome": "explicit"
-=======
     "source.fixAll.biome": "explicit"
->>>>>>> 5e5dc623
   },
   "typescript.preferences.importModuleSpecifier": "non-relative",
   "typescript.preferences.autoImportFileExcludePatterns": [
