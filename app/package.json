--- conflicted
+++ resolved
@@ -72,14 +72,9 @@
     "object-path-immutable": "^4.1.2",
     "picocolors": "^1.1.1",
     "radix-ui": "^1.1.3",
-<<<<<<< HEAD
-    "swr": "^2.3.3",
-    "zustand": "4.5.6"
-=======
     "swr": "^2.3.6",
     "use-sync-external-store": "^1.6.0",
     "zustand": "^4"
->>>>>>> 4575d89c
   },
   "devDependencies": {
     "@aws-sdk/client-s3": "^3.922.0",
@@ -113,15 +108,10 @@
     "commander": "^14.0.2",
     "dotenv": "^17.2.3",
     "jotai": "^2.12.2",
-<<<<<<< HEAD
-    "jsdom": "^26.0.0",
-    "kysely-generic-sqlite": "^1.2.1",
-    "kysely-postgres-js": "^2.0.0",
-=======
     "jsdom": "^26.1.0",
     "kysely-generic-sqlite": "^1.2.1",
+     "kysely-postgres-js": "^2.0.0",
     "libsql": "^0.5.22",
->>>>>>> 4575d89c
     "libsql-stateless-easy": "^1.8.0",
     "miniflare": "^4.20251011.2",
     "open": "^10.2.0",
@@ -153,20 +143,20 @@
   "optionalDependencies": {
     "@hono/node-server": "^1.19.6"
   },
-  "peerDependencies": {
-    "react": ">=19",
-    "react-dom": ">=19",
-    "pg": "*",
-    "postgres": "*"
-  },
-  "peerDependenciesMeta": {
-    "pg": {
-      "optional": true
-    },
-    "postgres": {
-      "optional": true
-    }
-  },
+   "peerDependencies": {
+      "react": ">=19",
+      "react-dom": ">=19",
+      "pg": "*",
+      "postgres": "*"
+   },
+   "peerDependenciesMeta": {
+      "pg": {
+         "optional": true
+      },
+      "postgres": {
+         "optional": true
+      }
+   },
   "main": "./dist/index.js",
   "module": "./dist/index.js",
   "types": "./dist/types/index.d.ts",
