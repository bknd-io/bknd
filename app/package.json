--- conflicted
+++ resolved
@@ -65,7 +65,6 @@
     "json-schema-form-react": "^0.0.2",
     "json-schema-library": "10.0.0-rc7",
     "json-schema-to-ts": "^3.1.1",
-    "jsonv-ts": "^0.1.0",
     "kysely": "^0.27.6",
     "lodash-es": "^4.17.21",
     "oauth4webapi": "^2.11.1",
@@ -102,10 +101,7 @@
     "dotenv": "^16.4.7",
     "jotai": "^2.12.2",
     "jsdom": "^26.0.0",
-<<<<<<< HEAD
     "jsonv-ts": "link:jsonv-ts",
-=======
->>>>>>> 45138c25
     "kysely-d1": "^0.3.0",
     "kysely-generic-sqlite": "^1.2.1",
     "libsql-stateless-easy": "^1.8.0",
