--- conflicted
+++ resolved
@@ -3,11 +3,7 @@
   "type": "module",
   "sideEffects": false,
   "bin": "./dist/cli/index.js",
-<<<<<<< HEAD
-  "version": "0.13.1-rc.1",
-=======
   "version": "0.14.0-rc.0",
->>>>>>> 9ff49103
   "description": "Lightweight Firebase/Supabase alternative built to run anywhere — incl. Next.js, React Router, Astro, Cloudflare, Bun, Node, AWS Lambda & more.",
   "homepage": "https://bknd.io",
   "repository": {
