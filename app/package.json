--- conflicted
+++ resolved
@@ -187,12 +187,6 @@
       "import": "./dist/media/index.js",
       "require": "./dist/media/index.js"
     },
-<<<<<<< HEAD
-    "./plugins": {
-      "types": "./dist/types/plugins/index.d.ts",
-      "import": "./dist/plugins/index.js",
-      "require": "./dist/plugins/index.js"
-=======
     "./adapter/sqlite": {
       "types": "./dist/types/adapter/sqlite/edge.d.ts",
       "import": {
@@ -206,8 +200,12 @@
         "default": "./dist/adapter/sqlite/node.js"
       },
       "require": "./dist/adapter/sqlite/node.js"
->>>>>>> c09d1d53
-    },
+    },
+     "./plugins": {
+        "types": "./dist/types/plugins/index.d.ts",
+        "import": "./dist/plugins/index.js",
+        "require": "./dist/plugins/index.js"
+     },
     "./adapter/cloudflare": {
       "types": "./dist/types/adapter/cloudflare/index.d.ts",
       "import": "./dist/adapter/cloudflare/index.js",
@@ -264,6 +262,7 @@
       "cli": ["./dist/types/cli/index.d.ts"],
       "media": ["./dist/types/media/index.d.ts"],
       "plugins": ["./dist/types/plugins/index.d.ts"],
+      "sqlite": ["./dist/types/adapter/sqlite/edge.d.ts"],
       "adapter": ["./dist/types/adapter/index.d.ts"],
       "adapter/cloudflare": ["./dist/types/adapter/cloudflare/index.d.ts"],
       "adapter/vite": ["./dist/types/adapter/vite/index.d.ts"],
