--- conflicted
+++ resolved
@@ -72,22 +72,16 @@
 /**
  * Building UI for direct imports
  */
-const ui_splitting = false;
 await tsup.build({
    minify,
    sourcemap,
    watch,
-<<<<<<< HEAD
-   entry: ["src/ui/index.ts", "src/ui/client/index.ts", "src/ui/main.css"],
-=======
    entry: [
       "src/ui/index.ts",
       "src/ui/client/index.ts",
-      "src/ui/elements/index.ts",
       "src/ui/main.css",
       "src/ui/styles.css"
    ],
->>>>>>> fb2dff95
    outDir: "dist/ui",
    external: [
       "bun:test",
@@ -101,16 +95,14 @@
    metafile: true,
    platform: "browser",
    format: ["esm"],
-   splitting: ui_splitting,
+   splitting: true,
    treeshake: true,
    loader: {
       ".svg": "dataurl"
    },
    esbuildOptions: (options) => {
       options.logLevel = "silent";
-      if (ui_splitting) {
-         options.chunkNames = "chunks/[name]-[hash]";
-      }
+      options.chunkNames = "chunks/[name]-[hash]";
    },
    onSuccess: async () => {
       delayTypes();
