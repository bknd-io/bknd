--- conflicted
+++ resolved
@@ -1,8 +1,8 @@
-<<<<<<< HEAD
-import { objectTransform } from "core/utils";
-import { type StorageAdapter, StorageS3Adapter, StorageCloudinaryAdapter } from "media";
-import { s } from "core/object/schema";
-import { Registry, type ClassThatImplements } from "core";
+import { s, objectTransform } from "bknd/utils";
+import { Registry, type ClassThatImplements } from "core/registry/Registry";
+import type { StorageAdapter } from "./storage/StorageAdapter";
+import { StorageS3Adapter } from "./storage/adapters/s3/StorageS3Adapter";
+import { StorageCloudinaryAdapter } from "./storage/adapters/cloudinary/StorageCloudinaryAdapter";
 
 export const MediaAdapterRegistry = new Registry<{
    cls: ClassThatImplements<StorageAdapter>;
@@ -13,17 +13,6 @@
 }))
    .register("s3", StorageS3Adapter)
    .register("cloudinary", StorageCloudinaryAdapter);
-=======
-import { MediaAdapters } from "media/media-registry";
-import { registries } from "modules/registries";
-import { s, objectTransform } from "bknd/utils";
-
-export const ADAPTERS = {
-   ...MediaAdapters,
-} as const;
-
-export const registry = registries.media;
->>>>>>> bebf9e04
 
 export function buildMediaSchema() {
    const adapterSchemaObject = objectTransform(MediaAdapterRegistry.all(), (adapter, name) => {
