--- conflicted
+++ resolved
@@ -5,11 +5,7 @@
 import { Module } from "modules/Module";
 import { type FieldSchema, em, entity } from "../data/prototype";
 import { MediaController } from "./api/MediaController";
-<<<<<<< HEAD
 import { buildMediaSchema, MediaAdapterRegistry, type TAppMediaConfig } from "./media-schema";
-=======
-import { buildMediaSchema, registry, type TAppMediaConfig } from "./media-schema";
->>>>>>> bebf9e04
 import { mediaFields } from "./media-entities";
 import * as MediaPermissions from "media/media-permissions";
 
