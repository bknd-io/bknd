import { type Static, StringRecord, objectTransform } from "core/utils";
import * as tb from "@sinclair/typebox";
import {
   FieldClassMap,
   RelationClassMap,
   RelationFieldClassMap,
   entityConfigSchema,
   entityTypes,
} from "data";
import { MediaField, mediaFieldConfigSchema } from "../media/MediaField";

export const FIELDS = {
   ...FieldClassMap,
   ...RelationFieldClassMap,
   media: { schema: mediaFieldConfigSchema, field: MediaField },
};
export type FieldType = keyof typeof FIELDS;

export const RELATIONS = RelationClassMap;

export const fieldsSchemaObject = objectTransform(FIELDS, (field, name) => {
   return tb.Type.Object(
      {
         type: tb.Type.Const(name, { default: name, readOnly: true }),
         config: tb.Type.Optional(field.schema),
      },
      {
         title: name,
      },
   );
});
export const fieldsSchema = tb.Type.Union(Object.values(fieldsSchemaObject));
export const entityFields = StringRecord(fieldsSchema);
export type TAppDataField = Static<typeof fieldsSchema>;
export type TAppDataEntityFields = Static<typeof entityFields>;

<<<<<<< HEAD
export const entitiesSchema = tb.Type.Object({
   //name: Type.String(),
   type: tb.Type.Optional(
      tb.Type.String({ enum: entityTypes, default: "regular", readOnly: true }),
   ),
   config: tb.Type.Optional(entityConfigSchema),
   fields: tb.Type.Optional(entityFields),
=======
export const entitiesSchema = Type.Object({
   type: Type.Optional(Type.String({ enum: entityTypes, default: "regular", readOnly: true })),
   config: Type.Optional(entityConfigSchema),
   fields: Type.Optional(entityFields),
>>>>>>> e5d6ed53
});
export type TAppDataEntity = Static<typeof entitiesSchema>;

export const relationsSchema = Object.entries(RelationClassMap).map(([name, relationClass]) => {
   return tb.Type.Object(
      {
         type: tb.Type.Const(name, { default: name, readOnly: true }),
         source: tb.Type.String(),
         target: tb.Type.String(),
         config: tb.Type.Optional(relationClass.schema),
      },
      {
         title: name,
      },
   );
});
export type TAppDataRelation = Static<(typeof relationsSchema)[number]>;

export const indicesSchema = tb.Type.Object(
   {
<<<<<<< HEAD
      entity: tb.Type.String(),
      fields: tb.Type.Array(tb.Type.String(), { minItems: 1 }),
      //name: Type.Optional(Type.String()),
      unique: tb.Type.Optional(tb.Type.Boolean({ default: false })),
=======
      entity: Type.String(),
      fields: Type.Array(Type.String(), { minItems: 1 }),
      unique: Type.Optional(Type.Boolean({ default: false })),
>>>>>>> e5d6ed53
   },
   {
      additionalProperties: false,
   },
);

export const dataConfigSchema = tb.Type.Object(
   {
      basepath: tb.Type.Optional(tb.Type.String({ default: "/api/data" })),
      entities: tb.Type.Optional(StringRecord(entitiesSchema, { default: {} })),
      relations: tb.Type.Optional(StringRecord(tb.Type.Union(relationsSchema), { default: {} })),
      indices: tb.Type.Optional(StringRecord(indicesSchema, { default: {} })),
   },
   {
      additionalProperties: false,
   },
);

export type AppDataConfig = Static<typeof dataConfigSchema>;<|MERGE_RESOLUTION|>--- conflicted
+++ resolved
@@ -34,20 +34,12 @@
 export type TAppDataField = Static<typeof fieldsSchema>;
 export type TAppDataEntityFields = Static<typeof entityFields>;
 
-<<<<<<< HEAD
 export const entitiesSchema = tb.Type.Object({
-   //name: Type.String(),
    type: tb.Type.Optional(
       tb.Type.String({ enum: entityTypes, default: "regular", readOnly: true }),
    ),
    config: tb.Type.Optional(entityConfigSchema),
    fields: tb.Type.Optional(entityFields),
-=======
-export const entitiesSchema = Type.Object({
-   type: Type.Optional(Type.String({ enum: entityTypes, default: "regular", readOnly: true })),
-   config: Type.Optional(entityConfigSchema),
-   fields: Type.Optional(entityFields),
->>>>>>> e5d6ed53
 });
 export type TAppDataEntity = Static<typeof entitiesSchema>;
 
@@ -68,16 +60,9 @@
 
 export const indicesSchema = tb.Type.Object(
    {
-<<<<<<< HEAD
       entity: tb.Type.String(),
       fields: tb.Type.Array(tb.Type.String(), { minItems: 1 }),
-      //name: Type.Optional(Type.String()),
       unique: tb.Type.Optional(tb.Type.Boolean({ default: false })),
-=======
-      entity: Type.String(),
-      fields: Type.Array(Type.String(), { minItems: 1 }),
-      unique: Type.Optional(Type.Boolean({ default: false })),
->>>>>>> e5d6ed53
    },
    {
       additionalProperties: false,
