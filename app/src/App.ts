import type { CreateUserPayload } from "auth/AppAuth";
<<<<<<< HEAD
import { $console } from "core/console";
=======
import { $console } from "core/utils";
>>>>>>> 45138c25
import { Event } from "core/events";
import type { em as prototypeEm } from "data/prototype";
import { Connection } from "data/connection/Connection";
import type { Hono } from "hono";
import {
   ModuleManager,
   type InitialModuleConfigs,
   type ModuleBuildContext,
   type ModuleConfigs,
   type ModuleManagerOptions,
   type Modules,
} from "modules/ModuleManager";
import * as SystemPermissions from "modules/permissions";
import { AdminController, type AdminControllerOptions } from "modules/server/AdminController";
import { SystemController } from "modules/server/SystemController";
import type { MaybePromise } from "core/types";
import type { ServerEnv } from "modules/Controller";
import type { IEmailDriver, ICacheDriver } from "core/drivers";

// biome-ignore format: must be here
import { Api, type ApiOptions } from "Api";

export type AppPluginConfig = {
   name: string;
   schema?: () => MaybePromise<ReturnType<typeof prototypeEm> | void>;
   beforeBuild?: () => MaybePromise<void>;
   onBuilt?: () => MaybePromise<void>;
   onServerInit?: (server: Hono<ServerEnv>) => MaybePromise<void>;
   onFirstBoot?: () => MaybePromise<void>;
   onBoot?: () => MaybePromise<void>;
};
export type AppPlugin = (app: App) => AppPluginConfig;

abstract class AppEvent<A = {}> extends Event<{ app: App } & A> {}
export class AppConfigUpdatedEvent extends AppEvent<{
   module: string;
   config: ModuleConfigs[keyof ModuleConfigs];
}> {
   static override slug = "app-config-updated";
}
export class AppBuiltEvent extends AppEvent {
   static override slug = "app-built";
}
export class AppFirstBoot extends AppEvent {
   static override slug = "app-first-boot";
}
export class AppRequest extends AppEvent<{ request: Request }> {
   static override slug = "app-request";
}
export class AppBeforeResponse extends AppEvent<{ request: Request; response: Response }> {
   static override slug = "app-before-response";
}
export const AppEvents = {
   AppConfigUpdatedEvent,
   AppBuiltEvent,
   AppFirstBoot,
   AppRequest,
   AppBeforeResponse,
} as const;

export type AppOptions = {
   plugins?: AppPlugin[];
   seed?: (ctx: ModuleBuildContext & { app: App }) => Promise<void>;
   manager?: Omit<ModuleManagerOptions, "initial" | "onUpdated" | "seed">;
   asyncEventsMode?: "sync" | "async" | "none";
   drivers?: {
      email?: IEmailDriver;
      cache?: ICacheDriver;
   };
};
export type CreateAppConfig = {
   connection?: Connection | { url: string };
   initialConfig?: InitialModuleConfigs;
   options?: AppOptions;
};

export type AppConfig = InitialModuleConfigs;
export type LocalApiOptions = Request | ApiOptions;

export class App<C extends Connection = Connection, Options extends AppOptions = AppOptions> {
   static readonly Events = AppEvents;

   modules: ModuleManager;
   adminController?: AdminController;
   _id: string = crypto.randomUUID();
   plugins: Map<string, AppPluginConfig> = new Map();
   drivers: Options["drivers"] = {};

   private trigger_first_boot = false;
   private _building: boolean = false;

   constructor(
      public connection: C,
      _initialConfig?: InitialModuleConfigs,
      private options?: Options,
   ) {
      this.drivers = options?.drivers ?? {};

      for (const plugin of options?.plugins ?? []) {
         const config = plugin(this);
         if (this.plugins.has(config.name)) {
            throw new Error(`Plugin ${config.name} already registered`);
         }
         this.plugins.set(config.name, config);
      }
      this.runPlugins("onBoot");
      this.modules = new ModuleManager(connection, {
         ...(options?.manager ?? {}),
         initial: _initialConfig,
         onUpdated: this.onUpdated.bind(this),
         onFirstBoot: this.onFirstBoot.bind(this),
         onServerInit: this.onServerInit.bind(this),
         onModulesBuilt: this.onModulesBuilt.bind(this),
      });
      this.modules.ctx().emgr.registerEvents(AppEvents);
   }

   get emgr() {
      return this.modules.ctx().emgr;
   }

   protected async runPlugins<Key extends keyof AppPluginConfig>(
      key: Key,
      ...args: any[]
   ): Promise<{ name: string; result: any }[]> {
      const results: { name: string; result: any }[] = [];
      for (const [name, config] of this.plugins) {
         try {
            if (key in config && config[key]) {
               const fn = config[key];
               if (fn && typeof fn === "function") {
                  $console.debug(`[Plugin:${name}] ${key}`);
                  // @ts-expect-error
                  const result = await fn(...args);
                  results.push({
                     name,
                     result,
                  });
               }
            }
         } catch (e) {
            $console.warn(`[Plugin:${name}] error running "${key}"`, String(e));
         }
      }
      return results as any;
   }

   async build(options?: { sync?: boolean; fetch?: boolean; forceBuild?: boolean }) {
      // prevent multiple concurrent builds
      if (this._building) {
         while (this._building) {
            await new Promise((resolve) => setTimeout(resolve, 10));
         }
         if (!options?.forceBuild) return;
      }

      await this.runPlugins("beforeBuild");
      this._building = true;

      if (options?.sync) this.modules.ctx().flags.sync_required = true;
      await this.modules.build({ fetch: options?.fetch });

      const { guard, server } = this.modules.ctx();

      // load system controller
      guard.registerPermissions(Object.values(SystemPermissions));
      server.route("/api/system", new SystemController(this).getController());

      // emit built event
      $console.log("App built");
      await this.emgr.emit(new AppBuiltEvent({ app: this }));
      await this.runPlugins("onBuilt");

      // first boot is set from ModuleManager when there wasn't a config table
      if (this.trigger_first_boot) {
         this.trigger_first_boot = false;
         await this.emgr.emit(new AppFirstBoot({ app: this }));
         await this.options?.seed?.({
            ...this.modules.ctx(),
            app: this,
         });
      }

      this._building = false;
   }

   mutateConfig<Module extends keyof Modules>(module: Module) {
      return this.modules.mutateConfigSafe(module);
   }

   get server() {
      return this.modules.server;
   }

   get em() {
      return this.modules.ctx().em;
   }

   get fetch(): Hono["fetch"] {
      return this.server.fetch as any;
   }

   get module() {
      return new Proxy(
         {},
         {
            get: (_, module: keyof Modules) => {
               return this.modules.get(module);
            },
         },
      ) as Modules;
   }

   getSchema() {
      return this.modules.getSchema();
   }

   version() {
      return this.modules.version();
   }

   isBuilt(): boolean {
      return this.modules.isBuilt();
   }

   registerAdminController(config?: AdminControllerOptions) {
      // register admin
      this.adminController = new AdminController(this, config);
      this.modules.server.route(
         this.adminController.basepath,
         this.adminController.getController(),
      );
      return this;
   }

   toJSON(secrets?: boolean) {
      return this.modules.toJSON(secrets);
   }

   static create(config: CreateAppConfig) {
      return createApp(config);
   }

   async createUser(p: CreateUserPayload) {
      return this.module.auth.createUser(p);
   }

   getApi(options?: LocalApiOptions) {
      const fetcher = this.server.request as typeof fetch;
      if (options && options instanceof Request) {
         return new Api({ request: options, headers: options.headers, fetcher });
      }

      return new Api({ host: "http://localhost", ...(options ?? {}), fetcher });
   }

   async onUpdated<Module extends keyof Modules>(module: Module, config: ModuleConfigs[Module]) {
      // if the EventManager was disabled, we assume we shouldn't
      // respond to events, such as "onUpdated".
      // this is important if multiple changes are done, and then build() is called manually
      if (!this.emgr.enabled) {
         $console.warn("App config updated, but event manager is disabled, skip.");
         return;
      }

      $console.log("App config updated", module);
      // @todo: potentially double syncing
      await this.build({ sync: true });
      await this.emgr.emit(new AppConfigUpdatedEvent({ app: this, module, config }));
   }

   protected async onFirstBoot() {
      $console.log("App first boot");
      this.trigger_first_boot = true;
      await this.runPlugins("onFirstBoot");
   }

   protected async onServerInit(server: Hono<ServerEnv>) {
      server.use(async (c, next) => {
         c.set("app", this);
         await this.emgr.emit(new AppRequest({ app: this, request: c.req.raw }));
         await next();

         try {
            // gracefully add the app id
            c.res.headers.set("X-bknd-id", this._id);
         } catch (e) {}

         await this.emgr.emit(
            new AppBeforeResponse({ app: this, request: c.req.raw, response: c.res }),
         );

         // execute collected async events (async by default)
         switch (this.options?.asyncEventsMode ?? "async") {
            case "sync":
               await this.emgr.executeAsyncs();
               break;
            case "async":
               this.emgr.executeAsyncs();
               break;
         }
      });

      // call server init if set
      if (this.options?.manager?.onServerInit) {
         this.options.manager.onServerInit(server);
      }

      await this.runPlugins("onServerInit", server);
   }

   protected async onModulesBuilt(ctx: ModuleBuildContext) {
      const results = (await this.runPlugins("schema")) as {
         name: string;
         result: ReturnType<typeof prototypeEm>;
      }[];
      if (results.length > 0) {
         for (const { name, result } of results) {
            if (result) {
               $console.log(`[Plugin:${name}] schema`);
               ctx.helper.ensureSchema(result);
            }
         }
      }
   }
}

export function createApp(config: CreateAppConfig = {}) {
   if (!config.connection || !Connection.isConnection(config.connection)) {
      throw new Error("Invalid connection");
   }

   return new App(config.connection, config.initialConfig, config.options);
}<|MERGE_RESOLUTION|>--- conflicted
+++ resolved
@@ -1,9 +1,5 @@
 import type { CreateUserPayload } from "auth/AppAuth";
-<<<<<<< HEAD
-import { $console } from "core/console";
-=======
 import { $console } from "core/utils";
->>>>>>> 45138c25
 import { Event } from "core/events";
 import type { em as prototypeEm } from "data/prototype";
 import { Connection } from "data/connection/Connection";
