--- conflicted
+++ resolved
@@ -5,12 +5,12 @@
 import { Connection } from "data/connection/Connection";
 import type { Hono } from "hono";
 import {
-  ModuleManager,
-  type InitialModuleConfigs,
-  type ModuleBuildContext,
-  type ModuleConfigs,
-  type ModuleManagerOptions,
-  type Modules,
+   ModuleManager,
+   type InitialModuleConfigs,
+   type ModuleBuildContext,
+   type ModuleConfigs,
+   type ModuleManagerOptions,
+   type Modules,
 } from "modules/ModuleManager";
 import * as SystemPermissions from "modules/permissions";
 import { AdminController, type AdminControllerOptions } from "modules/server/AdminController";
@@ -33,108 +33,34 @@
 };
 export type AppPlugin = (app: App) => AppPluginConfig;
 
-<<<<<<< HEAD
-abstract class AppEvent<A = {}> extends Event<{ app: App } & A> { }
-export class AppConfigUpdatedEvent extends AppEvent {
-  static override slug = "app-config-updated";
-=======
 abstract class AppEvent<A = {}> extends Event<{ app: App } & A> {}
 export class AppConfigUpdatedEvent extends AppEvent<{
    module: string;
    config: ModuleConfigs[keyof ModuleConfigs];
 }> {
    static override slug = "app-config-updated";
->>>>>>> daaaae82
 }
 export class AppBuiltEvent extends AppEvent {
-  static override slug = "app-built";
+   static override slug = "app-built";
 }
 export class AppFirstBoot extends AppEvent {
-  static override slug = "app-first-boot";
+   static override slug = "app-first-boot";
 }
 export class AppRequest extends AppEvent<{ request: Request }> {
-  static override slug = "app-request";
+   static override slug = "app-request";
 }
 export class AppBeforeResponse extends AppEvent<{ request: Request; response: Response }> {
-  static override slug = "app-before-response";
+   static override slug = "app-before-response";
 }
 export const AppEvents = {
-  AppConfigUpdatedEvent,
-  AppBuiltEvent,
-  AppFirstBoot,
-  AppRequest,
-  AppBeforeResponse,
+   AppConfigUpdatedEvent,
+   AppBuiltEvent,
+   AppFirstBoot,
+   AppRequest,
+   AppBeforeResponse,
 } as const;
 
-export interface AppEventsType {
-  /**
-   * Fired when the application configuration is updated.
-   *
-   * Useful for reacting to real-time changes in app settings.
-   *
-   * @param app - The app instance with updated configuration.
-   */
-  AppConfigUpdatedEvent: { app: App };
-
-  /**
-   * Fired after the application is fully built.
-   *
-   * Useful for running tasks that depend on app initialization completion.
-   *
-   * @param app - The fully built app instance.
-   */
-  AppBuiltEvent: { app: App };
-
-  /**
-   * Fired on the very first boot of the application.
-   *
-   * Typically used for seeding initial data or performing migrations.
-   *
-   * @param app - The app instance during first boot.
-   */
-  AppFirstBoot: { app: App };
-
-  /**
-   * Fired whenever an HTTP request is received.
-   *
-   * Useful for logging, authentication, or request modification.
-   *
-   * @param app - The app instance.
-   * @param request - The HTTP request object.
-   */
-  AppRequest: { app: App; request: Request };
-
-  /**
-   * Fired before an HTTP response is sent.
-   *
-   * Allows modification of response headers or logging.
-   *
-   * @param app - The app instance.
-   * @param request - The HTTP request object.
-   * @param response - The HTTP response object that can be modified.
-   */
-  AppBeforeResponse: { app: App; request: Request; response: Response };
-}
-
 export type AppOptions = {
-<<<<<<< HEAD
-  plugins?: AppPlugin[];
-  seed?: (ctx: ModuleBuildContext & { app: App }) => Promise<void>;
-  manager?: Omit<ModuleManagerOptions, "initial" | "onUpdated" | "seed">;
-  asyncEventsMode?: "sync" | "async" | "none";
-};
-export type CreateAppConfig = {
-  connection?:
-  | Connection
-  | {
-    // @deprecated
-    type: "libsql";
-    config: LibSqlCredentials;
-  }
-  | LibSqlCredentials;
-  initialConfig?: InitialModuleConfigs;
-  options?: AppOptions;
-=======
    plugins?: AppPlugin[];
    seed?: (ctx: ModuleBuildContext & { app: App }) => Promise<void>;
    manager?: Omit<ModuleManagerOptions, "initial" | "onUpdated" | "seed">;
@@ -148,188 +74,11 @@
    connection?: Connection | { url: string };
    initialConfig?: InitialModuleConfigs;
    options?: AppOptions;
->>>>>>> daaaae82
 };
 
 export type AppConfig = InitialModuleConfigs;
 export type LocalApiOptions = Request | ApiOptions;
 
-<<<<<<< HEAD
-export class App {
-  static readonly Events = AppEvents;
-
-  modules: ModuleManager;
-  adminController?: AdminController;
-  _id: string = crypto.randomUUID();
-
-  private trigger_first_boot = false;
-  private plugins: AppPlugin[];
-  private _building: boolean = false;
-
-  constructor(
-    private connection: Connection,
-    _initialConfig?: InitialModuleConfigs,
-    private options?: AppOptions,
-  ) {
-    this.plugins = options?.plugins ?? [];
-    this.modules = new ModuleManager(connection, {
-      ...(options?.manager ?? {}),
-      initial: _initialConfig,
-      onUpdated: this.onUpdated.bind(this),
-      onFirstBoot: this.onFirstBoot.bind(this),
-      onServerInit: this.onServerInit.bind(this),
-    });
-    this.modules.ctx().emgr.registerEvents(AppEvents);
-  }
-
-  get emgr() {
-    return this.modules.ctx().emgr;
-  }
-
-  async build(options?: { sync?: boolean; fetch?: boolean; forceBuild?: boolean }) {
-    // prevent multiple concurrent builds
-    if (this._building) {
-      while (this._building) {
-        await new Promise((resolve) => setTimeout(resolve, 10));
-      }
-      if (!options?.forceBuild) return;
-    }
-    this._building = true;
-
-    if (options?.sync) this.modules.ctx().flags.sync_required = true;
-    await this.modules.build({ fetch: options?.fetch });
-
-    const { guard, server } = this.modules.ctx();
-
-    // load system controller
-    guard.registerPermissions(Object.values(SystemPermissions));
-    server.route("/api/system", new SystemController(this).getController());
-
-    // load plugins
-    if (this.plugins.length > 0) {
-      await Promise.all(this.plugins.map((plugin) => plugin(this)));
-    }
-
-    $console.log("App built");
-    await this.emgr.emit(new AppBuiltEvent({ app: this }));
-
-    // first boot is set from ModuleManager when there wasn't a config table
-    if (this.trigger_first_boot) {
-      this.trigger_first_boot = false;
-      await this.emgr.emit(new AppFirstBoot({ app: this }));
-      await this.options?.seed?.({
-        ...this.modules.ctx(),
-        app: this,
-      });
-    }
-
-    this._building = false;
-  }
-
-  mutateConfig<Module extends keyof Modules>(module: Module) {
-    return this.modules.mutateConfigSafe(module);
-  }
-
-  get server() {
-    return this.modules.server;
-  }
-
-  get em() {
-    return this.modules.ctx().em;
-  }
-
-  get fetch(): Hono["fetch"] {
-    return this.server.fetch as any;
-  }
-
-  get module() {
-    return new Proxy(
-      {},
-      {
-        get: (_, module: keyof Modules) => {
-          return this.modules.get(module);
-        },
-      },
-    ) as Modules;
-  }
-
-  getSchema() {
-    return this.modules.getSchema();
-  }
-
-  version() {
-    return this.modules.version();
-  }
-
-  isBuilt(): boolean {
-    return this.modules.isBuilt();
-  }
-
-  registerAdminController(config?: AdminControllerOptions) {
-    // register admin
-    this.adminController = new AdminController(this, config);
-    this.modules.server.route(
-      this.adminController.basepath,
-      this.adminController.getController(),
-    );
-    return this;
-  }
-
-  toJSON(secrets?: boolean) {
-    return this.modules.toJSON(secrets);
-  }
-
-  static create(config: CreateAppConfig) {
-    return createApp(config);
-  }
-
-  async createUser(p: CreateUserPayload) {
-    return this.module.auth.createUser(p);
-  }
-
-  getApi(options?: LocalApiOptions) {
-    const fetcher = this.server.request as typeof fetch;
-    if (options && options instanceof Request) {
-      return new Api({ request: options, headers: options.headers, fetcher });
-    }
-
-    return new Api({ host: "http://localhost", ...(options ?? {}), fetcher });
-  }
-
-  async onUpdated<Module extends keyof Modules>(module: Module, config: ModuleConfigs[Module]) {
-    // if the EventManager was disabled, we assume we shouldn't
-    // respond to events, such as "onUpdated".
-    // this is important if multiple changes are done, and then build() is called manually
-    if (!this.emgr.enabled) {
-      $console.warn("App config updated, but event manager is disabled, skip.");
-      return;
-    }
-
-    $console.log("App config updated", module);
-    // @todo: potentially double syncing
-    await this.build({ sync: true });
-    await this.emgr.emit(new AppConfigUpdatedEvent({ app: this }));
-  }
-
-  async onFirstBoot() {
-    $console.log("App first boot");
-    this.trigger_first_boot = true;
-  }
-
-  async onServerInit(server: Hono<ServerEnv>) {
-    server.use(async (c, next) => {
-      c.set("app", this);
-      await this.emgr.emit(new AppRequest({ app: this, request: c.req.raw }));
-      await next();
-
-      try {
-        // gracefully add the app id
-        c.res.headers.set("X-bknd-id", this._id);
-      } catch (e) { }
-
-      await this.emgr.emit(
-        new AppBeforeResponse({ app: this, request: c.req.raw, response: c.res }),
-=======
 export class App<C extends Connection = Connection, Options extends AppOptions = AppOptions> {
    static readonly Events = AppEvents;
 
@@ -482,52 +231,27 @@
       this.modules.server.route(
          this.adminController.basepath,
          this.adminController.getController(),
->>>>>>> daaaae82
       );
-
-      // execute collected async events (async by default)
-      switch (this.options?.asyncEventsMode ?? "async") {
-        case "sync":
-          await this.emgr.executeAsyncs();
-          break;
-        case "async":
-          this.emgr.executeAsyncs();
-          break;
-      }
-<<<<<<< HEAD
-    });
-  }
-}
-
-export function createApp(config: CreateAppConfig = {}) {
-  let connection: Connection | undefined = undefined;
-
-  try {
-    if (Connection.isConnection(config.connection)) {
-      connection = config.connection;
-    } else if (typeof config.connection === "object") {
-      if ("type" in config.connection) {
-        $console.warn(
-          "Using deprecated connection type 'libsql', use the 'config' object directly.",
-        );
-        connection = new LibsqlConnection(config.connection.config);
-      } else {
-        connection = new LibsqlConnection(config.connection);
-      }
-    } else {
-      connection = new LibsqlConnection({ url: ":memory:" });
-      $console.warn("No connection provided, using in-memory database");
-    }
-  } catch (e) {
-    $console.error("Could not create connection", e);
-  }
-
-  if (!connection) {
-    throw new Error("Invalid connection");
-  }
-
-  return new App(connection, config.initialConfig, config.options);
-=======
+      return this;
+   }
+
+   toJSON(secrets?: boolean) {
+      return this.modules.toJSON(secrets);
+   }
+
+   static create(config: CreateAppConfig) {
+      return createApp(config);
+   }
+
+   async createUser(p: CreateUserPayload) {
+      return this.module.auth.createUser(p);
+   }
+
+   getApi(options?: LocalApiOptions) {
+      const fetcher = this.server.request as typeof fetch;
+      if (options && options instanceof Request) {
+         return new Api({ request: options, headers: options.headers, fetcher });
+      }
 
       return new Api({ host: "http://localhost", ...(options ?? {}), fetcher });
    }
@@ -609,5 +333,4 @@
    }
 
    return new App(config.connection, config.initialConfig, config.options);
->>>>>>> daaaae82
 }