--- conflicted
+++ resolved
@@ -1,11 +1,8 @@
 import type { CreateUserPayload } from "auth/AppAuth";
 import { $console } from "core";
 import { Event } from "core/events";
-<<<<<<< HEAD
-import { Connection, type LibSqlCredentials, LibsqlConnection, type em as prototypeEm } from "data";
-=======
+import type { em as prototypeEm } from "data/prototype";
 import { Connection } from "data/connection/Connection";
->>>>>>> c09d1d53
 import type { Hono } from "hono";
 import {
    ModuleManager,
@@ -18,10 +15,7 @@
 import * as SystemPermissions from "modules/permissions";
 import { AdminController, type AdminControllerOptions } from "modules/server/AdminController";
 import { SystemController } from "modules/server/SystemController";
-<<<<<<< HEAD
 import type { MaybePromise } from "core/types";
-=======
->>>>>>> c09d1d53
 import type { ServerEnv } from "modules/Controller";
 
 // biome-ignore format: must be here
