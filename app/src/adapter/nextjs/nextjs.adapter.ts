import type { App } from "bknd";
import { type FrameworkBkndConfig, createFrameworkApp } from "bknd/adapter";

export type NextjsBkndConfig = FrameworkBkndConfig & {
   cleanRequest?: { searchParams?: string[] };
};

let app: App;
let building: boolean = false;

<<<<<<< HEAD
export async function getApp(config: NextjsBkndConfig) {
   if (building) {
      while (building) {
         await new Promise((resolve) => setTimeout(resolve, 5));
      }
      if (app) return app;
   }
=======
export function createApi({ req }: GetServerSidePropsContext) {
   const request = nodeRequestToRequest(req);
   return new Api({
      host: new URL(request.url).origin,
      headers: request.headers,
   });
}
>>>>>>> 3bf3bb32

   building = true;
   if (!app) {
      app = await createFrameworkApp(config);
      await app.build();
   }
   building = false;
   return app;
}

<<<<<<< HEAD
function getCleanRequest(req: Request, cleanRequest: NextjsBkndConfig["cleanRequest"]) {
   if (!cleanRequest) return req;

=======
function getCleanRequest(
   req: Request,
   { cleanSearch = ["route"] }: Pick<NextjsBkndConfig, "cleanSearch">,
) {
>>>>>>> 3bf3bb32
   const url = new URL(req.url);
   cleanRequest?.searchParams?.forEach((k) => url.searchParams.delete(k));

   return new Request(url.toString(), {
      method: req.method,
      headers: req.headers,
      body: req.body,
   });
}

export function serve({ cleanRequest, ...config }: NextjsBkndConfig = {}) {
   return async (req: Request) => {
      if (!app) {
         app = await getApp(config);
      }
      const request = getCleanRequest(req, cleanRequest);
      return app.fetch(request);
   };
}<|MERGE_RESOLUTION|>--- conflicted
+++ resolved
@@ -8,7 +8,6 @@
 let app: App;
 let building: boolean = false;
 
-<<<<<<< HEAD
 export async function getApp(config: NextjsBkndConfig) {
    if (building) {
       while (building) {
@@ -16,15 +15,6 @@
       }
       if (app) return app;
    }
-=======
-export function createApi({ req }: GetServerSidePropsContext) {
-   const request = nodeRequestToRequest(req);
-   return new Api({
-      host: new URL(request.url).origin,
-      headers: request.headers,
-   });
-}
->>>>>>> 3bf3bb32
 
    building = true;
    if (!app) {
@@ -35,16 +25,9 @@
    return app;
 }
 
-<<<<<<< HEAD
 function getCleanRequest(req: Request, cleanRequest: NextjsBkndConfig["cleanRequest"]) {
    if (!cleanRequest) return req;
 
-=======
-function getCleanRequest(
-   req: Request,
-   { cleanSearch = ["route"] }: Pick<NextjsBkndConfig, "cleanSearch">,
-) {
->>>>>>> 3bf3bb32
    const url = new URL(req.url);
    cleanRequest?.searchParams?.forEach((k) => url.searchParams.delete(k));
 
