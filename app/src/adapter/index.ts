import { config as $config, App, type CreateAppConfig, Connection } from "bknd";
import { $console } from "bknd/utils";
import type { Context, MiddlewareHandler, Next } from "hono";
import type { AdminControllerOptions } from "modules/server/AdminController";
<<<<<<< HEAD
=======
import { Connection } from "bknd/data";
import type { Manifest } from "vite";
import { guessMimeType } from "media";

export { Connection } from "bknd/data";
>>>>>>> 1ec3ba0e

export type BkndConfig<Args = any> = CreateAppConfig & {
   app?: CreateAppConfig | ((args: Args) => CreateAppConfig);
   onBuilt?: (app: App) => Promise<void>;
   beforeBuild?: (app: App) => Promise<void>;
   buildConfig?: Parameters<App["build"]>[0];
};

export type FrameworkBkndConfig<Args = any> = BkndConfig<Args>;

export type CreateAdapterAppOptions = {
   force?: boolean;
   id?: string;
};
export type FrameworkOptions = CreateAdapterAppOptions;
export type RuntimeOptions = CreateAdapterAppOptions;

export type RuntimeBkndConfig<Args = any> = BkndConfig<Args> & {
   distPath?: string;
   serveStatic?: MiddlewareHandler | [string, MiddlewareHandler];
   adminOptions?: AdminControllerOptions | false;
};

export type DefaultArgs = {
   [key: string]: any;
};

export function makeConfig<Args = DefaultArgs>(
   config: BkndConfig<Args>,
   args?: Args,
): CreateAppConfig {
   let additionalConfig: CreateAppConfig = {};
   const { app, ...rest } = config;
   if (app) {
      if (typeof app === "function") {
         if (!args) {
            throw new Error("args is required when config.app is a function");
         }
         additionalConfig = app(args);
      } else {
         additionalConfig = app;
      }
   }

   return { ...rest, ...additionalConfig };
}

// a map that contains all apps by id
const apps = new Map<string, App>();
export async function createAdapterApp<Config extends BkndConfig = BkndConfig, Args = DefaultArgs>(
   config: Config = {} as Config,
   args?: Args,
   opts?: CreateAdapterAppOptions,
): Promise<App> {
   const id = opts?.id ?? "app";
   let app = apps.get(id);
   if (!app || opts?.force) {
      const appConfig = makeConfig(config, args);
      if (!appConfig.connection || !Connection.isConnection(appConfig.connection)) {
         let connection: Connection | undefined;
         if (Connection.isConnection(config.connection)) {
            connection = config.connection;
         } else {
            const sqlite = (await import("bknd/adapter/sqlite")).sqlite;
            const conf = appConfig.connection ?? { url: ":memory:" };
            connection = sqlite(conf);
            $console.info(`Using ${connection!.name} connection`, conf.url);
         }
         appConfig.connection = connection;
      }

      app = App.create(appConfig);
      apps.set(id, app);
   }
   return app;
}

export async function createFrameworkApp<Args = DefaultArgs>(
   config: FrameworkBkndConfig = {},
   args?: Args,
   opts?: FrameworkOptions,
): Promise<App> {
   const app = await createAdapterApp(config, args, opts);

   if (!app.isBuilt()) {
      if (config.onBuilt) {
         app.emgr.onEvent(
            App.Events.AppBuiltEvent,
            async () => {
               await config.onBuilt?.(app);
            },
            "sync",
         );
      }

      await config.beforeBuild?.(app);
      await app.build(config.buildConfig);
   }

   return app;
}

export async function createRuntimeApp<Args = DefaultArgs>(
   { serveStatic, adminOptions, ...config }: RuntimeBkndConfig<Args> = {},
   args?: Args,
   opts?: RuntimeOptions,
): Promise<App> {
   const app = await createAdapterApp(config, args, opts);

   if (!app.isBuilt()) {
      app.emgr.onEvent(
         App.Events.AppBuiltEvent,
         async () => {
            if (serveStatic) {
               const [path, handler] = Array.isArray(serveStatic)
                  ? serveStatic
                  : [$config.server.assets_path + "*", serveStatic];
               app.modules.server.get(path, handler);
            }

            await config.onBuilt?.(app);
            if (adminOptions !== false) {
               app.registerAdminController(adminOptions);
            }
         },
         "sync",
      );

      await config.beforeBuild?.(app);
      await app.build(config.buildConfig);
   }

   return app;
}

/**
 * Creates a middleware handler to serve static assets via dynamic imports.
 * This is useful for environments where filesystem access is limited but bundled assets can be imported.
 *
 * @param manifest - Vite manifest object containing asset information
 * @returns Hono middleware handler for serving static assets
 *
 * @example
 * ```typescript
 * import { serveStaticViaImport } from "bknd/adapter";
 *
 * serve({
 *   serveStatic: serveStaticViaImport(),
 * });
 * ```
 */
export function serveStaticViaImport(opts?: { manifest?: Manifest }) {
   let files: string[] | undefined;

   // @ts-ignore
   return async (c: Context, next: Next) => {
      if (!files) {
         const manifest =
            opts?.manifest || ((await import("bknd/dist/manifest.json")).default as Manifest);
         files = Object.values(manifest).flatMap((asset) => [asset.file, ...(asset.css || [])]);
      }

      const path = c.req.path.substring(1);
      if (files.includes(path)) {
         try {
            const content = await import(`bknd/static/${path}?raw`, {
               assert: { type: "text" },
            }).then((m) => m.default);

            if (content) {
               return c.body(content, {
                  headers: {
                     "Content-Type": guessMimeType(path),
                     "Cache-Control": "public, max-age=31536000, immutable",
                  },
               });
            }
         } catch (e) {
            console.error("Error serving static file:", e);
            return c.text("File not found", 404);
         }
      }
      await next();
   };
}<|MERGE_RESOLUTION|>--- conflicted
+++ resolved
@@ -1,15 +1,8 @@
-import { config as $config, App, type CreateAppConfig, Connection } from "bknd";
+import { config as $config, App, type CreateAppConfig, Connection, guessMimeType } from "bknd";
 import { $console } from "bknd/utils";
 import type { Context, MiddlewareHandler, Next } from "hono";
 import type { AdminControllerOptions } from "modules/server/AdminController";
-<<<<<<< HEAD
-=======
-import { Connection } from "bknd/data";
 import type { Manifest } from "vite";
-import { guessMimeType } from "media";
-
-export { Connection } from "bknd/data";
->>>>>>> 1ec3ba0e
 
 export type BkndConfig<Args = any> = CreateAppConfig & {
    app?: CreateAppConfig | ((args: Args) => CreateAppConfig);
