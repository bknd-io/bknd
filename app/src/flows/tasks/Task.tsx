import type { StaticDecode, TSchema } from "@sinclair/typebox";
import { BkndError, SimpleRenderer } from "core";
<<<<<<< HEAD
import { type Static, type TObject, Value, parse, ucFirst } from "core/utils";
import type { InputsMap } from "../flows/Execution";
import * as tbbox from "@sinclair/typebox";
const { Type } = tbbox;
//type InstanceOf<T> = T extends new (...args: any) => infer R ? R : never;
=======
import { parse, type Static, type TObject, Type, ucFirst, Value } from "core/utils";
import type { InputsMap } from "../flows/Execution";
>>>>>>> e5d6ed53

export type TaskResult<Output = any> = {
   start: Date;
   output?: Output;
   error?: any;
   success: boolean;
   params: any;
};

export type TaskRenderProps<T extends Task = Task> = any;

export function dynamic<Type extends TSchema>(
   type: Type,
   parse?: (val: any | string) => Static<Type>,
) {
   const guessDecode = (val: unknown): Static<Type> => {
      if (typeof val === "string") {
         switch (type.type) {
            case "object":
            case "array":
               return JSON.parse(val);
            case "number":
               return Number.parseInt(val);
            case "boolean":
               return val === "true" || val === "1";
         }
      }

      return val as Static<Type>;
   };

   const decode = (val: unknown): Static<Type> => {
      if (typeof val === "string") {
         return parse ? parse(val) : guessDecode(val);
      }

      return val as Static<Type>;
   };
   const title = (type.title ?? type.type) ? ucFirst(type.type) : "Raw";

   return (
      Type.Transform(Type.Union([{ title, ...type }, Type.String({ title: "Template" })]))
         .Decode(decode)
         // @ts-ignore
         .Encode((val) => val)
   );
}

export abstract class Task<Params extends TObject = TObject, Output = unknown> {
   abstract type: string;
   name: string;

   /**
    * The schema of the task's parameters.
    */
   static schema = Type.Object({});

   /**
    * The task's parameters.
    */
   _params: Static<Params>;

   constructor(name: string, params?: Static<Params>) {
      if (typeof name !== "string") {
         throw new Error(`Task name must be a string, got ${typeof name}`);
      }

      // @todo: should name be easier for object access?

      this.name = name;

      const schema = (this.constructor as typeof Task).schema;

      if (
         schema === Task.schema &&
         typeof params !== "undefined" &&
         Object.keys(params).length > 0
      ) {
         throw new Error(
            `Task "${name}" has no schema defined but params passed: ${JSON.stringify(params)}`,
         );
      }

      // @todo: string enums fail to validate
      this._params = parse(schema, params || {});
   }

   get params() {
      return this._params as StaticDecode<Params>;
   }

   protected clone(name: string, params: Static<Params>): Task {
      return new (this.constructor as any)(name, params);
   }

   static async resolveParams<S extends TSchema>(
      schema: S,
      params: any,
      inputs: object = {},
   ): Promise<StaticDecode<S>> {
      const newParams: any = {};
      const renderer = new SimpleRenderer(inputs, { strictVariables: true, renderKeys: true });

      for (const [key, value] of Object.entries(params)) {
         if (value && SimpleRenderer.hasMarkup(value)) {
            try {
               newParams[key] = await renderer.render(value as string);
            } catch (e: any) {
               // wrap in bknd error for better error display
               if (!(e instanceof BkndError)) {
                  throw new BkndError(
                     "Failed to resolve param",
                     {
                        key,
                        value,
                        error: e.message,
                     },
                     "resolve-params",
                  );
               }

               throw e;
            }
            continue;
         }

         newParams[key] = value;
      }

      return Value.Decode(schema, newParams);
   }

   private async cloneWithResolvedParams(_inputs: Map<string, any>) {
      const inputs = Object.fromEntries(_inputs.entries());
      const newParams = await Task.resolveParams(
         (this.constructor as any).schema,
         this._params,
         inputs,
      );

      return this.clone(this.name, newParams as any);
   }

   /**
    * The internal execution of the flow.
    * Wraps the execute() function to gather log results.
    */
   async run(inputs: InputsMap = new Map()) {
      const start = new Date();
      let output: Output | undefined;
      let error: any;
      let success: boolean;
      let params: any;
      let time: number;

      const starttime = performance.now();

      try {
         // create a copy with resolved params
         const newTask = await this.cloneWithResolvedParams(inputs);
         params = newTask.params;

         output = (await newTask.execute(inputs)) as any;
         success = true;
      } catch (e: any) {
         success = false;

         if (e instanceof BkndError) {
            error = e.toJSON();
         } else {
            error = {
               type: "unknown",
               message: (e as any).message,
            };
         }
      }

      return { start, output, error, success, params, time: performance.now() - starttime };
   }

   protected error(message: string, details?: Record<string, any>) {
      return new BkndError(message, details, "runtime");
   }

   abstract execute(inputs: Map<string, any>): Promise<Output>;

   // that's for react flow's default node
   get label() {
      return this.name;
   }

   toJSON() {
      return {
         type: this.type,
         params: this.params,
      };
   }
}<|MERGE_RESOLUTION|>--- conflicted
+++ resolved
@@ -1,15 +1,10 @@
 import type { StaticDecode, TSchema } from "@sinclair/typebox";
 import { BkndError, SimpleRenderer } from "core";
-<<<<<<< HEAD
 import { type Static, type TObject, Value, parse, ucFirst } from "core/utils";
 import type { InputsMap } from "../flows/Execution";
 import * as tbbox from "@sinclair/typebox";
 const { Type } = tbbox;
 //type InstanceOf<T> = T extends new (...args: any) => infer R ? R : never;
-=======
-import { parse, type Static, type TObject, Type, ucFirst, Value } from "core/utils";
-import type { InputsMap } from "../flows/Execution";
->>>>>>> e5d6ed53
 
 export type TaskResult<Output = any> = {
    start: Date;
