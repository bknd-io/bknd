import { Task } from "../Task";
<<<<<<< HEAD
import * as tbbox from "@sinclair/typebox";
const { Type } = tbbox;
=======
import { $console } from "core";
>>>>>>> e5d6ed53

export class LogTask extends Task<typeof LogTask.schema> {
   type = "log";

   static override schema = Type.Object({
      delay: Type.Number({ default: 10 }),
   });

   async execute() {
      await new Promise((resolve) => setTimeout(resolve, this.params.delay));
      $console.log(`[DONE] LogTask: ${this.name}`);
      return true;
   }
}<|MERGE_RESOLUTION|>--- conflicted
+++ resolved
@@ -1,10 +1,7 @@
 import { Task } from "../Task";
-<<<<<<< HEAD
+import { $console } from "core";
 import * as tbbox from "@sinclair/typebox";
 const { Type } = tbbox;
-=======
-import { $console } from "core";
->>>>>>> e5d6ed53
 
 export class LogTask extends Task<typeof LogTask.schema> {
    type = "log";
