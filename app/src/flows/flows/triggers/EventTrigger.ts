--- conflicted
+++ resolved
@@ -1,12 +1,9 @@
 import type { EventManager } from "core/events";
 import type { Flow } from "../Flow";
 import { Trigger } from "./Trigger";
-<<<<<<< HEAD
+import { $console } from "core";
 import * as tbbox from "@sinclair/typebox";
 const { Type } = tbbox;
-=======
-import { $console } from "core";
->>>>>>> e5d6ed53
 
 export class EventTrigger extends Trigger<typeof EventTrigger.schema> {
    override type = "event";
