--- conflicted
+++ resolved
@@ -1,19 +1,7 @@
 /// <reference types="@cloudflare/workers-types" />
 
 import type { App } from "App";
-<<<<<<< HEAD
-import { $console } from "core";
-import { datetimeStringLocal, datetimeStringUTC, getTimezone, getTimezoneOffset } from "core/utils";
-=======
-import {
-   $console,
-   TypeInvalidError,
-   datetimeStringLocal,
-   datetimeStringUTC,
-   getTimezone,
-   getTimezoneOffset,
-} from "core/utils";
->>>>>>> 45138c25
+import { datetimeStringLocal, datetimeStringUTC, getTimezone, getTimezoneOffset, $console } from "core/utils";
 import { getRuntimeKey } from "core/utils";
 import type { Context, Hono } from "hono";
 import { Controller } from "modules/Controller";
