--- conflicted
+++ resolved
@@ -1,10 +1,5 @@
-<<<<<<< HEAD
-import { Exception, isDebug } from "core";
+import { Exception, isDebug, $console } from "core";
 import { type Static, StringEnum } from "core/utils";
-=======
-import { $console, Exception, isDebug } from "core";
-import { type Static, StringEnum, Type } from "core/utils";
->>>>>>> e5d6ed53
 import { cors } from "hono/cors";
 import { Module } from "modules/Module";
 import * as tbbox from "@sinclair/typebox";
