import { Tooltip } from "@mantine/core";
import clsx from "clsx";
import { getBrowser } from "core/utils";
import type { Field } from "data/fields";
import { Switch as RadixSwitch } from "radix-ui";
import {
   type ComponentPropsWithoutRef,
   type ElementType,
   forwardRef,
   Fragment,
   useEffect,
   useImperativeHandle,
   useRef,
   useState,
} from "react";
import { TbCalendar, TbChevronDown, TbEye, TbEyeOff, TbInfoCircle } from "react-icons/tb";
import { twMerge } from "tailwind-merge";
import { IconButton } from "ui/components/buttons/IconButton";
import { useEvent } from "ui/hooks/use-event";

export const Group = <E extends ElementType = "div">({
   error,
   as,
   ...props
}: React.ComponentProps<E> & { error?: boolean; as?: E }) => {
   const Tag = as || "div";

   return (
      <Tag
         {...props}
         data-role="group"
         className={twMerge(
<<<<<<< HEAD
            "flex flex-col gap-1.5 has-disabled:cursor-not-allowed",
=======
            "flex flex-col gap-1.5 w-full",
>>>>>>> 5417aa17
            as === "fieldset" && "border border-primary/10 p-3 rounded-md",
            as === "fieldset" && error && "border-red-500",
            error && "text-red-500",
            props.className,
         )}
      />
   );
};

export const formElementFactory = (element: string, props: any) => {
   switch (element) {
      case "date":
         return DateInput;
      case "boolean":
         return BooleanInput;
      case "textarea":
         return Textarea;
      default:
         return Input;
   }
};

export const Label = <E extends ElementType = "label">({
   as,
   ...props
}: React.ComponentProps<E> & { as?: E }) => {
   const Tag = as || "label";
   return <Tag {...props} />;
};

export const Help: React.FC<React.ComponentProps<"div">> = ({ className, ...props }) => (
   <div {...props} className={twMerge("text-sm text-primary/50", className)} />
);

export const ErrorMessage: React.FC<React.ComponentProps<"div">> = ({ className, ...props }) => (
   <div {...props} className={twMerge("text-sm text-red-500", className)} />
);

export const FieldLabel: React.FC<
   React.ComponentProps<"label"> & { field: Field; label?: string }
> = ({ field, label, ...props }) => {
   const desc = field.getDescription();
   const Wrapper = desc
      ? (p) => <Tooltip position="right" label={desc} {...p} />
      : (p) => <Fragment {...p} />;

   return (
      <Wrapper>
         <Label {...props} className="flex flex-row gap-1 items-center self-start">
            {label ?? field.getLabel()}
            {field.isRequired() && <span className="font-medium opacity-30">*</span>}
            {desc && <TbInfoCircle className="opacity-50" />}
         </Label>
      </Wrapper>
   );
};

export const Input = forwardRef<HTMLInputElement, React.ComponentProps<"input">>((props, ref) => {
   const disabledOrReadonly = props.disabled || props.readOnly;
   return (
      <input
         type="text"
         {...props}
         ref={ref}
         className={twMerge(
            "bg-muted/40 h-11 rounded-md py-2.5 px-4 outline-none w-full disabled:cursor-not-allowed",
            disabledOrReadonly && "bg-muted/50 text-primary/50 cursor-not-allowed",
            !disabledOrReadonly &&
               "focus:bg-muted focus:outline-none focus:ring-2 focus:ring-zinc-500 focus:border-transparent transition-all",
            props.className,
         )}
      />
   );
});

export const TypeAwareInput = forwardRef<HTMLInputElement, React.ComponentProps<"input">>(
   (props, ref) => {
      if (props.type === "password") {
         return <Password {...props} ref={ref} />;
      }
      if ("data-type" in props) {
         if (props["data-type"] === "textarea") {
            // @ts-ignore
            return <Textarea {...props} ref={ref} />;
         }
      }

      return <Input {...props} ref={ref} />;
   },
);

export const Password = forwardRef<HTMLInputElement, React.ComponentProps<"input">>(
   (props, ref) => {
      const [visible, setVisible] = useState(false);

      function handleToggle() {
         setVisible((v) => !v);
      }

      return (
         <div className="relative w-full">
            <Input {...props} type={visible ? "text" : "password"} className="w-full" ref={ref} />
            <div className="absolute right-3 top-0 bottom-0 flex items-center">
               <IconButton
                  Icon={visible ? TbEyeOff : TbEye}
                  onClick={handleToggle}
                  variant="ghost"
                  className="opacity-70"
               />
            </div>
         </div>
      );
   },
);

export const Textarea = forwardRef<HTMLTextAreaElement, React.ComponentProps<"textarea">>(
   (props, ref) => {
      return (
         <textarea
            rows={3}
            {...props}
            ref={ref}
            className={twMerge(
               "bg-muted/40 min-h-11 rounded-md py-2.5 px-4 focus:bg-muted outline-none focus:outline-none focus:ring-2 focus:ring-zinc-500 focus:border-transparent transition-all disabled:bg-muted/50 disabled:text-primary/50 disabled:cursor-not-allowed",
               props.className,
            )}
         />
      );
   },
);

export const DateInput = forwardRef<HTMLInputElement, React.ComponentProps<"input">>(
   (props, ref) => {
      const innerRef = useRef<HTMLInputElement>(null);
      const browser = getBrowser();
      useImperativeHandle(ref, () => innerRef.current!);

      const handleClick = useEvent(() => {
         if (innerRef?.current) {
            innerRef.current.focus();
            if (["Safari"].includes(browser)) {
               innerRef.current.click();
            } else {
               innerRef.current.showPicker();
            }
         }
      });

      return (
         <div className="relative w-full">
            <div className="absolute h-full right-3 top-0 bottom-0 flex items-center">
               <IconButton Icon={TbCalendar} onClick={handleClick} />
            </div>
            <Input
               {...props}
               type={props.type ?? "date"}
               ref={innerRef}
               className="w-full appearance-none"
            />
         </div>
      );
   },
);

export const BooleanInput = forwardRef<HTMLInputElement, React.ComponentProps<"input">>(
   (props, ref) => {
      const [checked, setChecked] = useState(Boolean(props.value));

      useEffect(() => {
         setChecked(Boolean(props.value));
      }, [props.value]);

      function handleCheck(e) {
         setChecked(e.target.checked);
         props.onChange?.(e.target.checked);
      }

      return (
         <div className="h-11 flex items-center">
            <input
               {...props}
               type="checkbox"
               ref={ref}
               className="outline-none focus:outline-none focus:ring-2 focus:ring-zinc-500  transition-all disabled:opacity-70 disabled:cursor-not-allowed scale-150 ml-1"
               checked={checked}
               onChange={handleCheck}
               disabled={props.disabled}
            />
         </div>
      );
   },
);

export type SwitchValue = boolean | 1 | 0 | "true" | "false" | "on" | "off";
const SwitchSizes = {
   xs: {
      root: "h-5 w-8",
      thumb: "data-[state=checked]:left-[calc(100%-1rem)]",
   },
   sm: {
      root: "h-6 w-10",
      thumb: "data-[state=checked]:left-[calc(100%-1.25rem)]",
   },
   md: {
      root: "h-7 w-12",
      thumb: "data-[state=checked]:left-[calc(100%-1.5rem)]",
   },
};

export const Switch = forwardRef<
   HTMLButtonElement,
   Pick<
      ComponentPropsWithoutRef<"input">,
      "name" | "required" | "disabled" | "checked" | "defaultChecked" | "id" | "type"
   > & {
      value?: SwitchValue;
      size?: keyof typeof SwitchSizes;
      onChange?: (e: { target: { value: boolean } }) => void;
      onCheckedChange?: (checked: boolean) => void;
   }
>(({ type, required, ...props }, ref) => {
   return (
      <RadixSwitch.Root
         className={clsx(
            "relative cursor-pointer rounded-full bg-muted border-2 border-transparent outline-none ring-1 dark:ring-primary/10 ring-primary/20 data-[state=checked]:ring-primary/60 data-[state=checked]:bg-primary/60 appearance-none transition-colors hover:bg-muted/80",
            SwitchSizes[props.size ?? "md"].root,
            props.disabled && "opacity-50 !cursor-not-allowed",
         )}
         onCheckedChange={(bool) => {
            props.onChange?.({ target: { value: bool } });
         }}
         {...(props as any)}
         checked={
            typeof props.checked !== "undefined"
               ? props.checked
               : typeof props.value !== "undefined"
                 ? Boolean(props.value)
                 : undefined
         }
         ref={ref}
      >
         <RadixSwitch.Thumb
            className={clsx(
               "absolute top-0 left-0 h-full aspect-square rounded-full bg-primary/30 data-[state=checked]:bg-background transition-[left,right] duration-100 border border-muted",
               SwitchSizes[props.size ?? "md"].thumb,
            )}
         />
      </RadixSwitch.Root>
   );
});

export const Select = forwardRef<
   HTMLSelectElement,
   React.ComponentProps<"select"> & {
      options?: { value: string; label: string }[] | (string | number)[];
   }
>(({ children, options, ...props }, ref) => (
   <div className="flex w-full relative">
      <select
         {...props}
         ref={ref}
         className={twMerge(
            "bg-muted/40 focus:bg-muted rounded-md py-2.5 px-4 outline-none focus:outline-none focus:ring-2 focus:ring-zinc-500 focus:border-transparent transition-all disabled:bg-muted/50 disabled:text-primary/50 disabled:cursor-not-allowed",
            "appearance-none h-11 w-full",
            !props.multiple && "border-r-8 border-r-transparent",
            props.className,
         )}
      >
         {options ? (
            <>
               {!props.required && <option value="" />}
               {options
                  .map((o) => {
                     if (typeof o !== "object") {
                        return { value: o, label: String(o) };
                     }
                     return o;
                  })
                  .map((opt) => (
                     <option key={opt.value} value={opt.value}>
                        {opt.label}
                     </option>
                  ))}
            </>
         ) : (
            children
         )}
      </select>
      {!props.multiple && (
         <TbChevronDown
            className="absolute right-3 top-0 bottom-0 h-full opacity-70 pointer-events-none"
            size={18}
         />
      )}
   </div>
));<|MERGE_RESOLUTION|>--- conflicted
+++ resolved
@@ -30,11 +30,7 @@
          {...props}
          data-role="group"
          className={twMerge(
-<<<<<<< HEAD
-            "flex flex-col gap-1.5 has-disabled:cursor-not-allowed",
-=======
-            "flex flex-col gap-1.5 w-full",
->>>>>>> 5417aa17
+            "flex flex-col gap-1.5 has-disabled:cursor-not-allowed w-full",
             as === "fieldset" && "border border-primary/10 p-3 rounded-md",
             as === "fieldset" && error && "border-red-500",
             error && "text-red-500",
