--- conflicted
+++ resolved
@@ -79,7 +79,22 @@
    }
 }
 
-<<<<<<< HEAD
+export async function threwAsync(fn: Promise<any>, instance?: new (...args: any[]) => Error) {
+   try {
+      await fn;
+      return false;
+   } catch (e) {
+      if (instance) {
+         if (e instanceof instance) {
+            return true;
+         }
+         // if instance given but not what expected, throw
+         throw e;
+      }
+      return true;
+   }
+}
+
 export async function $waitUntil(
    message: string,
    condition: () => MaybePromise<boolean>,
@@ -96,20 +111,4 @@
    }
 
    throw new Error(`$waitUntil: "${message}" failed after ${maxAttempts} attempts`);
-=======
-export async function threwAsync(fn: Promise<any>, instance?: new (...args: any[]) => Error) {
-   try {
-      await fn;
-      return false;
-   } catch (e) {
-      if (instance) {
-         if (e instanceof instance) {
-            return true;
-         }
-         // if instance given but not what expected, throw
-         throw e;
-      }
-      return true;
-   }
->>>>>>> b2872eb1
 }