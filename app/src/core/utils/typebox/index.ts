--- conflicted
+++ resolved
@@ -116,14 +116,8 @@
 
 export function parseDecode<Schema extends tb.TSchema = tb.TSchema>(
    schema: Schema,
-<<<<<<< HEAD
    data: RecursivePartial<tb.StaticDecode<Schema>>,
 ): tb.StaticDecode<Schema> {
-   //console.log("parseDecode", schema, data);
-=======
-   data: RecursivePartial<StaticDecode<Schema>>,
-): StaticDecode<Schema> {
->>>>>>> e5d6ed53
    const parsed = Default(schema, data);
 
    if (Check(schema, parsed)) {
