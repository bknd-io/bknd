import type { AuthAction, Authenticator, Strategy } from "auth";
import { Exception, isDebug } from "core";
<<<<<<< HEAD
import { type Static, StringEnum, filterKeys } from "core/utils";
=======
import { type Static, StringEnum, Type, filterKeys } from "core/utils";
>>>>>>> e5d6ed53
import { type Context, Hono } from "hono";
import { getSignedCookie, setSignedCookie } from "hono/cookie";
import * as oauth from "oauth4webapi";
import * as issuers from "./issuers";
import * as tbbox from "@sinclair/typebox";
const { Type } = tbbox;

type ConfiguredIssuers = keyof typeof issuers;
type SupportedTypes = "oauth2" | "oidc";

type RequireKeys<T extends object, K extends keyof T> = Required<Pick<T, K>> & Omit<T, K>;

const schemaProvided = Type.Object(
   {
      name: StringEnum(Object.keys(issuers) as ConfiguredIssuers[]),
      client: Type.Object(
         {
            client_id: Type.String(),
            client_secret: Type.String(),
         },
         {
            additionalProperties: false,
         },
      ),
   },
   { title: "OAuth" },
);
type ProvidedOAuthConfig = Static<typeof schemaProvided>;

export type CustomOAuthConfig = {
   type: SupportedTypes;
   name: string;
} & IssuerConfig & {
      client: RequireKeys<
         oauth.Client,
         "client_id" | "client_secret" | "token_endpoint_auth_method"
      >;
   };

type OAuthConfig = ProvidedOAuthConfig | CustomOAuthConfig;

export type UserProfile = {
   sub: string;
   email: string;
   [key: string]: any;
};

export type IssuerConfig<UserInfo = any> = {
   type: SupportedTypes;
   client: RequireKeys<oauth.Client, "token_endpoint_auth_method">;
   as: oauth.AuthorizationServer & {
      scope_separator?: string;
   };
   profile: (
      info: UserInfo,
      config: Omit<IssuerConfig, "profile">,
      tokenResponse: any,
   ) => Promise<UserProfile>;
};

export class OAuthCallbackException extends Exception {
   override name = "OAuthCallbackException";

   constructor(
      public error: any,
      public step: string,
   ) {
      super("OAuthCallbackException on " + step);
   }
}

export class OAuthStrategy implements Strategy {
   constructor(private _config: OAuthConfig) {}

   get config() {
      return this._config;
   }

   getIssuerConfig(): IssuerConfig {
      return issuers[this.config.name];
   }

   async getConfig(): Promise<
      IssuerConfig & {
         client: {
            client_id: string;
            client_secret: string;
         };
      }
   > {
      const info = this.getIssuerConfig();

      if (info.type === "oidc") {
         const issuer = new URL(info.as.issuer);
         const request = await oauth.discoveryRequest(issuer);
         info.as = await oauth.processDiscoveryResponse(issuer, request);
      }

      return {
         ...info,
         type: info.type,
         client: {
            ...info.client,
            ...this._config.client,
         },
      };
   }

   async getCodeChallenge(as: oauth.AuthorizationServer, state: string, method: "S256" = "S256") {
      const challenge_supported = as.code_challenge_methods_supported?.includes(method);
      let challenge: string | undefined;
      let challenge_method: string | undefined;
      if (challenge_supported) {
         challenge = await oauth.calculatePKCECodeChallenge(state);
         challenge_method = method;
      }

      return { challenge_supported, challenge, challenge_method };
   }

   async request(options: { redirect_uri: string; state: string; scopes?: string[] }): Promise<{
      url: string;
      endpoint: string;
      params: Record<string, string>;
   }> {
      const { client, as } = await this.getConfig();

      const { challenge_supported, challenge, challenge_method } = await this.getCodeChallenge(
         as,
         options.state,
      );

      if (!as.authorization_endpoint) {
         throw new Error("authorization_endpoint is not provided");
      }

      const scopes = options.scopes ?? as.scopes_supported;
      if (!Array.isArray(scopes) || scopes.length === 0) {
         throw new Error("No scopes provided");
      }

      if (scopes.every((scope) => !as.scopes_supported?.includes(scope))) {
         throw new Error("Invalid scopes provided");
      }

      const endpoint = as.authorization_endpoint!;
      const params: any = {
         client_id: client.client_id,
         redirect_uri: options.redirect_uri,
         response_type: "code",
         scope: scopes.join(as.scope_separator ?? " "),
      };
      if (challenge_supported) {
         params.code_challenge = challenge;
         params.code_challenge_method = challenge_method;
      } else {
         params.nonce = options.state;
      }

      return {
         url: new URL(endpoint) + "?" + new URLSearchParams(params).toString(),
         endpoint,
         params,
      };
   }

   private async oidc(
      callbackParams: URL | URLSearchParams,
      options: { redirect_uri: string; state: string; scopes?: string[] },
   ) {
      const config = await this.getConfig();
      const { client, as, type } = config;

      const parameters = oauth.validateAuthResponse(
         as,
         client, // no client_secret required
         callbackParams,
         oauth.expectNoState,
      );
      if (oauth.isOAuth2Error(parameters)) {
         throw new OAuthCallbackException(parameters, "validateAuthResponse");
      }

      const response = await oauth.authorizationCodeGrantRequest(
         as,
         client,
         parameters,
         options.redirect_uri,
         options.state,
      );

      const challenges = oauth.parseWwwAuthenticateChallenges(response);
      if (challenges) {
         // @todo: Handle www-authenticate challenges as needed
         throw new OAuthCallbackException(challenges, "www-authenticate");
      }

      const { challenge_supported, challenge } = await this.getCodeChallenge(as, options.state);

      const expectedNonce = challenge_supported ? undefined : challenge;
      const result = await oauth.processAuthorizationCodeOpenIDResponse(
         as,
         client,
         response,
         expectedNonce,
      );
      if (oauth.isOAuth2Error(result)) {
         // @todo: Handle OAuth 2.0 response body error
         throw new OAuthCallbackException(result, "processAuthorizationCodeOpenIDResponse");
      }

      const claims = oauth.getValidatedIdTokenClaims(result);
      const infoRequest = await oauth.userInfoRequest(as, client, result.access_token!);
      const resultUser = await oauth.processUserInfoResponse(as, client, claims.sub, infoRequest);

      return await config.profile(resultUser, config, claims); // @todo: check claims
   }

   private async oauth2(
      callbackParams: URL | URLSearchParams,
      options: { redirect_uri: string; state: string; scopes?: string[] },
   ) {
      const config = await this.getConfig();
      const { client, type, as, profile } = config;

      const parameters = oauth.validateAuthResponse(
         as,
         client, // no client_secret required
         callbackParams,
         oauth.expectNoState,
      );
      if (oauth.isOAuth2Error(parameters)) {
         throw new OAuthCallbackException(parameters, "validateAuthResponse");
      }

      const response = await oauth.authorizationCodeGrantRequest(
         as,
         client,
         parameters,
         options.redirect_uri,
         options.state,
      );

      const challenges = oauth.parseWwwAuthenticateChallenges(response);
      if (challenges) {
         // @todo: Handle www-authenticate challenges as needed
         throw new OAuthCallbackException(challenges, "www-authenticate");
      }

      // slack does not return valid "token_type"...
      const copy = response.clone();
      let result: any = {};
      try {
         result = await oauth.processAuthorizationCodeOAuth2Response(as, client, response);
         if (oauth.isOAuth2Error(result)) {
            throw new Error(); // Handle OAuth 2.0 response body error
         }
      } catch (e) {
         result = (await copy.json()) as any;
      }

      const res2 = await oauth.userInfoRequest(as, client, result.access_token!);
      const user = await res2.json();

      return await config.profile(user, config, result);
   }

   async callback(
      callbackParams: URL | URLSearchParams,
      options: { redirect_uri: string; state: string; scopes?: string[] },
   ): Promise<UserProfile> {
      const type = this.getIssuerConfig().type;

      switch (type) {
         case "oidc":
            return await this.oidc(callbackParams, options);
         case "oauth2":
            return await this.oauth2(callbackParams, options);
         default:
            throw new Error("Unsupported type");
      }
   }

   getController(auth: Authenticator): Hono<any> {
      const hono = new Hono();
      const secret = "secret";
      const cookie_name = "_challenge";

      type TState = {
         state: string;
         action: AuthAction;
         redirect?: string;
         mode: "token" | "cookie";
      };

      const setState = async (c: Context, config: TState): Promise<void> => {
         await setSignedCookie(c, cookie_name, JSON.stringify(config), secret, {
            secure: true,
            httpOnly: true,
            sameSite: "Lax",
            maxAge: 60 * 5, // 5 minutes
         });
      };

      const getState = async (c: Context): Promise<TState> => {
         if (c.req.header("X-State-Challenge")) {
            return {
               state: c.req.header("X-State-Challenge"),
               action: c.req.header("X-State-Action"),
               mode: "token",
            } as any;
         }

         const value = await getSignedCookie(c, secret, cookie_name);
         try {
            return JSON.parse(value as string);
         } catch (e) {
            throw new Error("Invalid state");
         }
      };

      hono.get("/callback", async (c) => {
         const url = new URL(c.req.url);
         const params = new URLSearchParams(url.search);

         const state = await getState(c);

         // @todo: add config option to determine if state.action is allowed
         const redirect_uri =
            state.mode === "cookie"
               ? url.origin + url.pathname
               : url.origin + url.pathname.replace("/callback", "/token");

         const profile = await this.callback(params, {
            redirect_uri,
            state: state.state,
         });

         try {
            const data = await auth.resolve(state.action, this, profile.sub, profile);

            if (state.mode === "cookie") {
               return await auth.respond(c, data, state.redirect);
            }

            return c.json(data);
         } catch (e) {
            if (state.mode === "cookie") {
               return await auth.respond(c, e, state.redirect);
            }

            throw e;
         }
      });

      hono.get("/token", async (c) => {
         const url = new URL(c.req.url);
         const params = new URLSearchParams(url.search);

         return c.json({
            code: params.get("code") ?? null,
         });
      });

      hono.post("/:action", async (c) => {
         const action = c.req.param("action") as AuthAction;
         if (!["login", "register"].includes(action)) {
            return c.notFound();
         }

         const url = new URL(c.req.url);
         const path = url.pathname.replace(`/${action}`, "");
         const redirect_uri = url.origin + path + "/callback";
         const referer = new URL(c.req.header("Referer") ?? "/");

         const state = oauth.generateRandomCodeVerifier();
         const response = await this.request({
            redirect_uri,
            state,
         });

         await setState(c, { state, action, redirect: referer.toString(), mode: "cookie" });

         return c.redirect(response.url);
      });

      hono.get("/:action", async (c) => {
         const action = c.req.param("action") as AuthAction;
         if (!["login", "register"].includes(action)) {
            return c.notFound();
         }

         const url = new URL(c.req.url);
         const path = url.pathname.replace(`/${action}`, "");
         const redirect_uri = url.origin + path + "/token";

         const state = oauth.generateRandomCodeVerifier();
         const response = await this.request({
            redirect_uri,
            state,
         });

         if (isDebug()) {
            return c.json({
               url: response.url,
               redirect_uri,
               challenge: state,
               action,
               params: response.params,
            });
         }

         return c.json({
            url: response.url,
            challenge: state,
            action,
         });
      });

      return hono;
   }

   getType() {
      return "oauth";
   }

   getMode() {
      return "external" as const;
   }

   getName() {
      return this.config.name;
   }

   getSchema() {
      return schemaProvided;
   }

   toJSON(secrets?: boolean) {
      const config = secrets ? this.config : filterKeys(this.config, ["secret", "client_id"]);

      return {
         type: this.getIssuerConfig().type,
         ...config,
      };
   }
}<|MERGE_RESOLUTION|>--- conflicted
+++ resolved
@@ -1,10 +1,6 @@
 import type { AuthAction, Authenticator, Strategy } from "auth";
 import { Exception, isDebug } from "core";
-<<<<<<< HEAD
 import { type Static, StringEnum, filterKeys } from "core/utils";
-=======
-import { type Static, StringEnum, Type, filterKeys } from "core/utils";
->>>>>>> e5d6ed53
 import { type Context, Hono } from "hono";
 import { getSignedCookie, setSignedCookie } from "hono/cookie";
 import * as oauth from "oauth4webapi";
