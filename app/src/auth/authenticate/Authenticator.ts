import { type DB, Exception } from "core";
import { addFlashMessage } from "core/server/flash";
import {
   type Static,
   StringEnum,
   type TObject,
   Type,
   parse,
   runtimeSupports,
   transformObject
} from "core/utils";
import type { Context, Hono } from "hono";
import { deleteCookie, getSignedCookie, setSignedCookie } from "hono/cookie";
import { sign, verify } from "hono/jwt";
import type { CookieOptions } from "hono/utils/cookie";
import type { ServerEnv } from "modules/Module";

type Input = any; // workaround
export type JWTPayload = Parameters<typeof sign>[0];

export const strategyActions = ["create", "change"] as const;
export type StrategyActionName = (typeof strategyActions)[number];
export type StrategyAction<S extends TObject = TObject> = {
   schema: S;
   preprocess: (input: unknown) => Promise<Omit<DB["users"], "id" | "strategy">>;
};
export type StrategyActions = Partial<Record<StrategyActionName, StrategyAction>>;

// @todo: add schema to interface to ensure proper inference
export interface Strategy {
   getController: (auth: Authenticator) => Hono<any>;
   getType: () => string;
   getMode: () => "form" | "external";
   getName: () => string;
   toJSON: (secrets?: boolean) => any;
   getActions?: () => StrategyActions;
}

export type User = {
   id: number;
   email: string;
   username: string;
   password: string;
   role: string;
};

export type ProfileExchange = {
   email?: string;
   username?: string;
   sub?: string;
   password?: string;
   [key: string]: any;
};

export type SafeUser = Omit<User, "password">;
export type CreateUser = Pick<User, "email"> & { [key: string]: any };
export type AuthResponse = { user: SafeUser; token: string };

export interface UserPool<Fields = "id" | "email" | "username"> {
   findBy: (prop: Fields, value: string | number) => Promise<User | undefined>;
   create: (user: CreateUser) => Promise<User | undefined>;
}

const defaultCookieExpires = 60 * 60 * 24 * 7; // 1 week in seconds
export const cookieConfig = Type.Partial(
   Type.Object({
      path: Type.String({ default: "/" }),
      sameSite: StringEnum(["strict", "lax", "none"], { default: "lax" }),
      secure: Type.Boolean({ default: true }),
      httpOnly: Type.Boolean({ default: true }),
      expires: Type.Number({ default: defaultCookieExpires }), // seconds
      renew: Type.Boolean({ default: true }),
      pathSuccess: Type.String({ default: "/" }),
      pathLoggedOut: Type.String({ default: "/" })
   }),
   { default: {}, additionalProperties: false }
);

// @todo: maybe add a config to not allow cookie/api tokens to be used interchangably?
// see auth.integration test for further details

export const jwtConfig = Type.Object(
   {
      // @todo: autogenerate a secret if not present. But it must be persisted from AppAuth
      secret: Type.String({ default: "" }),
      alg: Type.Optional(StringEnum(["HS256", "HS384", "HS512"], { default: "HS256" })),
      expires: Type.Optional(Type.Number()), // seconds
      issuer: Type.Optional(Type.String()),
      fields: Type.Array(Type.String(), { default: ["id", "email", "role"] })
   },
   {
      default: {},
      additionalProperties: false
   }
);
export const authenticatorConfig = Type.Object({
   jwt: jwtConfig,
   cookie: cookieConfig
});

type AuthConfig = Static<typeof authenticatorConfig>;
export type AuthAction = "login" | "register";
export type AuthUserResolver = (
   action: AuthAction,
   strategy: Strategy,
   identifier: string,
   profile: ProfileExchange
) => Promise<SafeUser | undefined>;

export class Authenticator<Strategies extends Record<string, Strategy> = Record<string, Strategy>> {
   private readonly strategies: Strategies;
   private readonly config: AuthConfig;
   private _claims:
      | undefined
      | (SafeUser & {
           iat: number;
           iss?: string;
           exp?: number;
        });
   private readonly userResolver: AuthUserResolver;

   constructor(strategies: Strategies, userResolver?: AuthUserResolver, config?: AuthConfig) {
      this.userResolver = userResolver ?? (async (a, s, i, p) => p as any);
      this.strategies = strategies as Strategies;
      this.config = parse(authenticatorConfig, config ?? {});
   }

   async resolve(
      action: AuthAction,
      strategy: Strategy,
      identifier: string,
      profile: ProfileExchange
   ): Promise<AuthResponse> {
      //console.log("resolve", { action, strategy: strategy.getName(), profile });
      const user = await this.userResolver(action, strategy, identifier, profile);

      if (user) {
         return {
            user,
            token: await this.jwt(user)
         };
      }

      throw new Error("User could not be resolved");
   }

   getStrategies(): Strategies {
      return this.strategies;
   }

   isUserLoggedIn(): boolean {
      return this._claims !== undefined;
   }

   getUser(): SafeUser | undefined {
      if (!this._claims) return;

      const { iat, exp, iss, ...user } = this._claims;
      return user;
   }

   resetUser() {
      this._claims = undefined;
   }

   strategy<
      StrategyName extends keyof Strategies,
      Strat extends Strategy = Strategies[StrategyName]
   >(strategy: StrategyName): Strat {
      try {
         return this.strategies[strategy] as unknown as Strat;
      } catch (e) {
         throw new Error(`Strategy "${String(strategy)}" not found`);
      }
   }

   // @todo: add jwt tests
   async jwt(user: Omit<User, "password">): Promise<string> {
      const prohibited = ["password"];
      for (const prop of prohibited) {
         if (prop in user) {
            throw new Error(`Property "${prop}" is prohibited`);
         }
      }

      const payload: JWTPayload = {
         ...user,
         iat: Math.floor(Date.now() / 1000)
      };

      // issuer
      if (this.config.jwt?.issuer) {
         payload.iss = this.config.jwt.issuer;
      }

      // expires in seconds
      if (this.config.jwt?.expires) {
         payload.exp = Math.floor(Date.now() / 1000) + this.config.jwt.expires;
      }

      const secret = this.config.jwt.secret;
      if (!secret || secret.length === 0) {
         throw new Error("Cannot sign JWT without a secret");
      }

      return sign(payload, secret, this.config.jwt?.alg ?? "HS256");
   }

   async verify(jwt: string): Promise<boolean> {
      try {
         const payload = await verify(
            jwt,
            this.config.jwt?.secret ?? "",
            this.config.jwt?.alg ?? "HS256"
         );

         // manually verify issuer (hono doesn't support it)
         if (this.config.jwt?.issuer) {
            if (payload.iss !== this.config.jwt.issuer) {
               throw new Exception("Invalid issuer", 403);
            }
         }

         this._claims = payload as any;
         return true;
      } catch (e) {
         this.resetUser();
         //console.error(e);
      }

      return false;
   }

   private get cookieOptions(): CookieOptions {
      const { expires = defaultCookieExpires, renew, ...cookieConfig } = this.config.cookie;

      return {
         ...cookieConfig,
         expires: new Date(Date.now() + expires * 1000)
      };
   }

   private async getAuthCookie(c: Context): Promise<string | undefined> {
      try {
         const secret = this.config.jwt.secret;
         const token = await getSignedCookie(c, secret, "auth");
         if (typeof token !== "string") {
            return undefined;
         }

         return token;
      } catch (e: any) {
         if (e instanceof Error) {
            console.error("[Error:getAuthCookie]", e.message);
         }

         return undefined;
      }
   }

   async requestCookieRefresh(c: Context) {
      if (this.config.cookie.renew && this.isUserLoggedIn()) {
         const token = await this.getAuthCookie(c);
         if (token) {
            await this.setAuthCookie(c, token);
         }
      }
   }

   private async setAuthCookie(c: Context<ServerEnv>, token: string) {
      const secret = this.config.jwt.secret;
      await setSignedCookie(c, "auth", token, secret, this.cookieOptions);
   }

   private async deleteAuthCookie(c: Context) {
      await deleteCookie(c, "auth", this.cookieOptions);
   }

   async logout(c: Context) {
      const cookie = await this.getAuthCookie(c);
      if (cookie) {
         await this.deleteAuthCookie(c);
         await addFlashMessage(c, "Signed out", "info");
      }
      this.resetUser();
   }

   // @todo: move this to a server helper
   isJsonRequest(c: Context): boolean {
      //return c.req.header("Content-Type") === "application/x-www-form-urlencoded";
      return c.req.header("Content-Type") === "application/json";
   }

   async getBody(c: Context) {
      if (this.isJsonRequest(c)) {
         return await c.req.json();
      } else {
         return Object.fromEntries((await c.req.formData()).entries());
      }
   }

   private getSafeUrl(c: Context, path: string) {
      const p = path.replace(/\/+$/, "/");

      // nextjs doesn't support non-fq urls
      // but env could be proxied (stackblitz), so we shouldn't fq every url
      if (!runtimeSupports("redirects_non_fq")) {
         return new URL(c.req.url).origin + p;
      }

      return p;
   }

   async respond(c: Context, data: AuthResponse | Error | any, redirect?: string) {
<<<<<<< HEAD
      const successUrl = this.getSuccessPath(c);
=======
      if (this.isJsonRequest(c)) {
         return c.json(data);
      }

      const successUrl = this.getSafeUrl(c, redirect ?? this.config.cookie.pathSuccess ?? "/");
>>>>>>> 15881852
      const referer = redirect ?? c.req.header("Referer") ?? successUrl;
      //console.log("auth respond", { redirect, successUrl, successPath });

      if ("token" in data) {
         await this.setAuthCookie(c, data.token);

         if (this.isJsonRequest(c)) {
            return c.json(data);
         }

         // can't navigate to "/" – doesn't work on nextjs
         //console.log("auth success, redirecting to", successUrl);
         return c.redirect(successUrl);
      }

      if (this.isJsonRequest(c)) {
         return c.json(data, 400);
      }

      let message = "An error occured";
      if (data instanceof Exception) {
         message = data.message;
      }

      await addFlashMessage(c, message, "error");
      //console.log("auth failed, redirecting to", referer);
      return c.redirect(referer);
   }

   // @todo: don't extract user from token, but from the database or cache
   async resolveAuthFromRequest(c: Context): Promise<SafeUser | undefined> {
      let token: string | undefined;
      if (c.req.raw.headers.has("Authorization")) {
         const bearerHeader = String(c.req.header("Authorization"));
         token = bearerHeader.replace("Bearer ", "");
      } else {
         token = await this.getAuthCookie(c);
      }

      if (token) {
         await this.verify(token);
         return this.getUser();
      }

      return undefined;
   }

   toJSON(secrets?: boolean) {
      return {
         ...this.config,
         jwt: secrets ? this.config.jwt : undefined,
         strategies: transformObject(this.getStrategies(), (s) => s.toJSON(secrets))
      };
   }
}

export function createStrategyAction<S extends TObject>(
   schema: S,
   preprocess: (input: Static<S>) => Promise<Partial<DB["users"]>>
) {
   return {
      schema,
      preprocess
   } as StrategyAction<S>;
}<|MERGE_RESOLUTION|>--- conflicted
+++ resolved
@@ -312,15 +312,7 @@
    }
 
    async respond(c: Context, data: AuthResponse | Error | any, redirect?: string) {
-<<<<<<< HEAD
-      const successUrl = this.getSuccessPath(c);
-=======
-      if (this.isJsonRequest(c)) {
-         return c.json(data);
-      }
-
       const successUrl = this.getSafeUrl(c, redirect ?? this.config.cookie.pathSuccess ?? "/");
->>>>>>> 15881852
       const referer = redirect ?? c.req.header("Referer") ?? successUrl;
       //console.log("auth respond", { redirect, successUrl, successPath });
 
