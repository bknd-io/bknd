<<<<<<< HEAD
import { cookieConfig, jwtConfig, type Strategy } from "auth/authenticate/Authenticator";
import { objectTransform } from "core/utils";
import { s } from "core/object/schema";
import type { ProvidedOAuthConfig } from "./authenticate/strategies/oauth/OAuthStrategy";
import type { OAuthConfigCustom } from "./authenticate/strategies/oauth/CustomOAuthStrategy";
import { Registry, type Constructor } from "core";
import { PasswordStrategy } from "./authenticate/strategies/PasswordStrategy";
import { OAuthStrategy } from "./authenticate/strategies/oauth/OAuthStrategy";
import { CustomOAuthStrategy } from "./authenticate/strategies/oauth/CustomOAuthStrategy";
=======
import { cookieConfig, jwtConfig } from "auth/authenticate/Authenticator";
import { CustomOAuthStrategy, OAuthStrategy, PasswordStrategy } from "auth/authenticate/strategies";
import { objectTransform, s } from "bknd/utils";
>>>>>>> bebf9e04

export const AuthStrategyRegistry = new Registry<{
   cls: Constructor<Strategy>;
   schema: s.Schema;
}>((cls: Constructor<Strategy>) => ({
   cls,
   schema: cls.prototype.getSchema() as s.Schema,
}))
   .register("password", PasswordStrategy)
   .register("oauth", OAuthStrategy)
   .register("custom_oauth", CustomOAuthStrategy);

export const STRATEGIES = AuthStrategyRegistry.all();
const strategiesSchemaObject = objectTransform(STRATEGIES, (strategy, name) => {
   return s.strictObject(
      {
         enabled: s.boolean({ default: true }).optional(),
         type: s.literal(name),
         config: strategy.schema,
      },
      {
         title: name,
      },
   );
});

const strategiesSchema = s.anyOf(Object.values(strategiesSchemaObject));
export type AppAuthStrategies = s.Static<typeof strategiesSchema>;
export type AppAuthOAuthStrategy = ProvidedOAuthConfig;
export type AppAuthCustomOAuthStrategy = OAuthConfigCustom;

const guardConfigSchema = s.object({
   enabled: s.boolean({ default: false }).optional(),
});
export const guardRoleSchema = s.strictObject({
   permissions: s.array(s.string()).optional(),
   is_default: s.boolean().optional(),
   implicit_allow: s.boolean().optional(),
});

export const authConfigSchema = s.strictObject(
   {
      enabled: s.boolean({ default: false }),
      basepath: s.string({ default: "/api/auth" }),
      entity_name: s.string({ default: "users" }),
      allow_register: s.boolean({ default: true }).optional(),
      jwt: jwtConfig,
      cookie: cookieConfig,
      strategies: s.record(strategiesSchema, {
         title: "Strategies",
         default: {
            password: {
               type: "password",
               enabled: true,
               config: {
                  hashing: "sha256",
               },
            },
         },
      }),
      guard: guardConfigSchema.optional(),
      roles: s.record(guardRoleSchema, { default: {} }).optional(),
   },
   { title: "Authentication" },
);

export type AppAuthJWTConfig = s.Static<typeof jwtConfig>;

export type AppAuthSchema = s.Static<typeof authConfigSchema>;<|MERGE_RESOLUTION|>--- conflicted
+++ resolved
@@ -1,23 +1,17 @@
-<<<<<<< HEAD
-import { cookieConfig, jwtConfig, type Strategy } from "auth/authenticate/Authenticator";
-import { objectTransform } from "core/utils";
-import { s } from "core/object/schema";
+import { Registry, type Constructor } from "core/registry/Registry";
+import { cookieConfig, jwtConfig } from "auth/authenticate/Authenticator";
+import { objectTransform, s } from "bknd/utils";
 import type { ProvidedOAuthConfig } from "./authenticate/strategies/oauth/OAuthStrategy";
 import type { OAuthConfigCustom } from "./authenticate/strategies/oauth/CustomOAuthStrategy";
-import { Registry, type Constructor } from "core";
 import { PasswordStrategy } from "./authenticate/strategies/PasswordStrategy";
 import { OAuthStrategy } from "./authenticate/strategies/oauth/OAuthStrategy";
 import { CustomOAuthStrategy } from "./authenticate/strategies/oauth/CustomOAuthStrategy";
-=======
-import { cookieConfig, jwtConfig } from "auth/authenticate/Authenticator";
-import { CustomOAuthStrategy, OAuthStrategy, PasswordStrategy } from "auth/authenticate/strategies";
-import { objectTransform, s } from "bknd/utils";
->>>>>>> bebf9e04
+import type { AuthStrategy } from "auth/authenticate/strategies/Strategy";
 
 export const AuthStrategyRegistry = new Registry<{
-   cls: Constructor<Strategy>;
+   cls: Constructor<AuthStrategy>;
    schema: s.Schema;
-}>((cls: Constructor<Strategy>) => ({
+}>((cls: Constructor<AuthStrategy>) => ({
    cls,
    schema: cls.prototype.getSchema() as s.Schema,
 }))
@@ -25,22 +19,6 @@
    .register("oauth", OAuthStrategy)
    .register("custom_oauth", CustomOAuthStrategy);
 
-export const STRATEGIES = AuthStrategyRegistry.all();
-const strategiesSchemaObject = objectTransform(STRATEGIES, (strategy, name) => {
-   return s.strictObject(
-      {
-         enabled: s.boolean({ default: true }).optional(),
-         type: s.literal(name),
-         config: strategy.schema,
-      },
-      {
-         title: name,
-      },
-   );
-});
-
-const strategiesSchema = s.anyOf(Object.values(strategiesSchemaObject));
-export type AppAuthStrategies = s.Static<typeof strategiesSchema>;
 export type AppAuthOAuthStrategy = ProvidedOAuthConfig;
 export type AppAuthCustomOAuthStrategy = OAuthConfigCustom;
 
@@ -53,32 +31,49 @@
    implicit_allow: s.boolean().optional(),
 });
 
-export const authConfigSchema = s.strictObject(
-   {
-      enabled: s.boolean({ default: false }),
-      basepath: s.string({ default: "/api/auth" }),
-      entity_name: s.string({ default: "users" }),
-      allow_register: s.boolean({ default: true }).optional(),
-      jwt: jwtConfig,
-      cookie: cookieConfig,
-      strategies: s.record(strategiesSchema, {
-         title: "Strategies",
-         default: {
-            password: {
-               type: "password",
-               enabled: true,
-               config: {
-                  hashing: "sha256",
+export function buildAuthSchema() {
+   const strategiesSchemaObject = objectTransform(AuthStrategyRegistry.all(), (strategy, name) => {
+      return s.strictObject(
+         {
+            enabled: s.boolean({ default: true }).optional(),
+            type: s.literal(name),
+            config: strategy.schema,
+         },
+         {
+            title: name,
+         },
+      );
+   });
+
+   const strategiesSchema = s.anyOf(Object.values(strategiesSchemaObject));
+   return s.strictObject(
+      {
+         enabled: s.boolean({ default: false }),
+         basepath: s.string({ default: "/api/auth" }),
+         entity_name: s.string({ default: "users" }),
+         allow_register: s.boolean({ default: true }).optional(),
+         jwt: jwtConfig,
+         cookie: cookieConfig,
+         strategies: s.record(strategiesSchema, {
+            title: "Strategies",
+            default: {
+               password: {
+                  type: "password",
+                  enabled: true,
+                  config: {
+                     hashing: "sha256",
+                  },
                },
             },
-         },
-      }),
-      guard: guardConfigSchema.optional(),
-      roles: s.record(guardRoleSchema, { default: {} }).optional(),
-   },
-   { title: "Authentication" },
-);
+         }),
+         guard: guardConfigSchema.optional(),
+         roles: s.record(guardRoleSchema, { default: {} }).optional(),
+      },
+      { title: "Authentication" },
+   );
+}
+export const authConfigSchema = buildAuthSchema();
 
+export type AppAuthStrategies = s.Static<(typeof authConfigSchema)["properties"]["strategies"]>;
 export type AppAuthJWTConfig = s.Static<typeof jwtConfig>;
-
 export type AppAuthSchema = s.Static<typeof authConfigSchema>;