import { readFile } from "node:fs/promises";
import { s } from "./src/core/object/schema";
import { serveStatic } from "@hono/node-server/serve-static";
import { showRoutes } from "hono/dev";
//import { registries } from "./src";
import { App } from "./src/App";
//import { StorageLocalAdapter } from "./src/adapter/node";
import type { Connection } from "./src/data/connection/Connection";
import { __bknd } from "./src/modules/ModuleManager";
import { nodeSqlite } from "./src/adapter/node/connection/NodeSqliteConnection";
<<<<<<< HEAD
import { libsql } from "./src/data/connection/sqlite/LibsqlConnection";
import { $console } from "./src/core/console";
=======
import { libsql } from "./src/data/connection/sqlite/libsql/LibsqlConnection";
import { $console } from "core/utils";
>>>>>>> 45138c25
import { createClient } from "@libsql/client";

const t = s.string();

//registries.media.register("local", StorageLocalAdapter);

const example = import.meta.env.VITE_EXAMPLE;

let connection: Connection;

if (import.meta.env.VITE_DB_LIBSQL_URL) {
   connection = libsql(
      createClient({
         url: import.meta.env.VITE_DB_LIBSQL_URL!,
         authToken: import.meta.env.VITE_DB_LIBSQL_TOKEN!,
      }),
   );
   $console.debug("Using libsql connection", import.meta.env.VITE_DB_URL);
} else {
   const dbUrl = example ? `file:.configs/${example}.db` : import.meta.env.VITE_DB_URL;
   if (dbUrl) {
      connection = nodeSqlite({ url: dbUrl });
      $console.debug("Using node-sqlite connection", dbUrl);
   } else if (import.meta.env.VITE_DB_LIBSQL_URL) {
      connection = libsql(
         createClient({
            url: import.meta.env.VITE_DB_LIBSQL_URL!,
            authToken: import.meta.env.VITE_DB_LIBSQL_TOKEN!,
         }),
      );
      $console.debug("Using libsql connection", import.meta.env.VITE_DB_URL);
   } else {
      connection = nodeSqlite();
      $console.debug("No connection provided, using in-memory database");
   }
}

/* if (example) {
   const { version, ...config } = JSON.parse(await readFile(`.configs/${example}.json`, "utf-8"));

   // create db with config
   const conn = new LibsqlConnection(credentials);
   const em = new EntityManager([__bknd], conn);
   try {
      await em.schema().sync({ force: true });
   } catch (e) {}
   const { data: existing } = await em.repo(__bknd).findOne({ type: "config" });

   if (!existing || existing.version !== version) {
      if (existing) await em.mutator(__bknd).deleteOne(existing.id);
      await em.mutator(__bknd).insertOne({
         version,
         json: config,
         created_at: new Date(),
         type: "config",
      });
   } else {
      await em.mutator(__bknd).updateOne(existing.id, {
         json: config,
      });
   }
} */

let app: App;
const recreate = import.meta.env.VITE_APP_FRESH === "1";
const debugRerenders = import.meta.env.VITE_DEBUG_RERENDERS === "1";
let firstStart = true;
export default {
   async fetch(request: Request) {
      if (!app || recreate) {
         app = App.create({
            connection,
         });
         app.emgr.onEvent(
            App.Events.AppBuiltEvent,
            async () => {
               app.registerAdminController({ forceDev: true, debugRerenders });
               app.module.server.client.get("/assets/*", serveStatic({ root: "./" }));
            },
            "sync",
         );
         await app.build({
            sync: !!(firstStart && example),
         });

         // log routes
         if (firstStart) {
            firstStart = false;

            if (import.meta.env.VITE_SHOW_ROUTES === "1") {
               console.info("\n[APP ROUTES]");
               showRoutes(app.server);
               console.info("-------\n");
            }
         }
      }

      return app.fetch(request);
   },
};<|MERGE_RESOLUTION|>--- conflicted
+++ resolved
@@ -1,25 +1,16 @@
 import { readFile } from "node:fs/promises";
-import { s } from "./src/core/object/schema";
 import { serveStatic } from "@hono/node-server/serve-static";
 import { showRoutes } from "hono/dev";
-//import { registries } from "./src";
-import { App } from "./src/App";
-//import { StorageLocalAdapter } from "./src/adapter/node";
+import { App, registries } from "./src";
+import { StorageLocalAdapter } from "./src/adapter/node";
 import type { Connection } from "./src/data/connection/Connection";
-import { __bknd } from "./src/modules/ModuleManager";
+import { __bknd } from "modules/ModuleManager";
 import { nodeSqlite } from "./src/adapter/node/connection/NodeSqliteConnection";
-<<<<<<< HEAD
-import { libsql } from "./src/data/connection/sqlite/LibsqlConnection";
-import { $console } from "./src/core/console";
-=======
 import { libsql } from "./src/data/connection/sqlite/libsql/LibsqlConnection";
 import { $console } from "core/utils";
->>>>>>> 45138c25
 import { createClient } from "@libsql/client";
 
-const t = s.string();
-
-//registries.media.register("local", StorageLocalAdapter);
+registries.media.register("local", StorageLocalAdapter);
 
 const example = import.meta.env.VITE_EXAMPLE;
 
