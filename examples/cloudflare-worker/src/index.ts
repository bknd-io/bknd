import { serve } from "bknd/adapter/cloudflare";
import config from "../bknd.config";

<<<<<<< HEAD
export default serve({
   mode: "fresh",
   d1: {
      session: true,
   },
});
=======
export default serve(config);
>>>>>>> 97d6af37
<|MERGE_RESOLUTION|>--- conflicted
+++ resolved
@@ -1,13 +1,4 @@
 import { serve } from "bknd/adapter/cloudflare";
 import config from "../bknd.config";
 
-<<<<<<< HEAD
-export default serve({
-   mode: "fresh",
-   d1: {
-      session: true,
-   },
-});
-=======
-export default serve(config);
->>>>>>> 97d6af37
+export default serve(config);